#region License

// Copyright (c) K2 Workflow (SourceCode Technology Holdings Inc.). All rights reserved.
// Licensed under the MIT License. See LICENSE file in the project root for full license information.

#endregion

using System;
using System.Collections;
using System.Collections.Generic;
using System.Json;

namespace SourceCode.Clay.Json
{
#pragma warning disable CA1710 // Identifiers should have correct suffix

    /// <summary>
    /// A readonly version of <see cref="JsonObject"/>.
    /// </summary>
    public sealed class ReadOnlyJsonObject : IReadOnlyDictionary<string, JsonValue>, IEquatable<ReadOnlyJsonObject>
#pragma warning restore CA1710 // Identifiers should have correct suffix
    {
        #region Fields

        internal readonly JsonObject _json;

        #endregion

        #region Properties

        /// <inheritdoc/>
        public int Count => _json.Count;

        /// <inheritdoc/>
        public JsonValue this[string key]
        {
            get
            {
                var json = _json[key];

                // Clone to avoid call-site mutation post-facto
                if (json != null)
                    json = json.Clone();

                return json;
            }
        }

        #endregion

        #region Constructors

        public ReadOnlyJsonObject(params KeyValuePair<string, JsonValue>[] items)
        {
            _json = new JsonObject();

            if (items == null) return;

            for (var i = 0; i < items.Length; i++)
            {
                var value = items[i].Value;

                // Clone to avoid call-site mutation post-facto
                if (value != null)
                    value = value.Clone();

                _json.Add(items[i].Key, value);
            }
        }

        public ReadOnlyJsonObject(IEnumerable<KeyValuePair<string, JsonValue>> items)
        {
            _json = new JsonObject();

            if (items == null) return;

            foreach (var kvp in items)
            {
                var value = kvp.Value;

                // Clone to avoid call-site mutation post-facto
                if (value != null)
                    value = value.Clone();

                _json.Add(kvp.Key, value);
            }
        }

        #endregion

        #region Methods

        /// <inheritdoc/>
        public bool ContainsKey(string key) => _json.ContainsKey(key);

        /// <inheritdoc/>
        public bool TryGetValue(string key, out JsonValue value)
        {
            value = null;

            if (!_json.TryGetValue(key, out var json))
                return false;

            // Clone to avoid call-site mutation post-facto
            if (json != null)
                json = json.Clone();

            value = json;
            return true;
        }

        /// <inheritdoc/>
        public JsonObject ToJsonObject() => new JsonObject((JsonObject)_json.Clone());

        #endregion

        #region IEnumerable

        /// <inheritdoc/>
        public IEnumerable<string> Keys => _json.Keys;

        /// <inheritdoc/>
        public IEnumerable<JsonValue> Values
        {
            get
            {
                // Clone to avoid call-site mutation post-facto
                foreach (var item in _json)
                    yield return item.Value.Clone();
            }
        }

        /// <inheritdoc/>
        public IEnumerator<KeyValuePair<string, JsonValue>> GetEnumerator()
        {
            // Clone to avoid call-site mutation post-facto
            foreach (var item in _json)
                yield return new KeyValuePair<string, JsonValue>(item.Key, item.Value.Clone());
        }

        /// <inheritdoc/>
        IEnumerator IEnumerable.GetEnumerator() => GetEnumerator();

        #endregion

        #region IEquatable

<<<<<<< HEAD
        public bool Equals(ReadOnlyJsonObject other) => _json.NullableJsonEquals(other?._json);
=======
        private static bool Equals(ReadOnlyJsonObject x, ReadOnlyJsonObject y)
        {
            if (x is null) return y is null; // (null, null) or (null, y)
            if (y is null) return false; // (x, null)
            if (ReferenceEquals(x, y)) return true; // (x, x)

            if (!x._json.NullableJsonEquals(y._json)) return false;

            return true;
        }

        public bool Equals(ReadOnlyJsonObject other) => Equals(this, other);
>>>>>>> 91b42d29

        public override bool Equals(object obj)
            => obj is ReadOnlyJsonObject other
            && Equals(other);

        public override int GetHashCode() => _json.GetHashCode();

        #endregion

        #region Operators

        /// <inheritdoc/>
        public static bool operator ==(ReadOnlyJsonObject x, ReadOnlyJsonObject y) => Equals(x, y);

        /// <inheritdoc/>
        public static bool operator !=(ReadOnlyJsonObject x, ReadOnlyJsonObject y) => !(x == y);

        /// <inheritdoc/>
        public override string ToString() => _json.ToString();

        #endregion
    }
}<|MERGE_RESOLUTION|>--- conflicted
+++ resolved
@@ -145,9 +145,6 @@
 
         #region IEquatable
 
-<<<<<<< HEAD
-        public bool Equals(ReadOnlyJsonObject other) => _json.NullableJsonEquals(other?._json);
-=======
         private static bool Equals(ReadOnlyJsonObject x, ReadOnlyJsonObject y)
         {
             if (x is null) return y is null; // (null, null) or (null, y)
@@ -160,7 +157,6 @@
         }
 
         public bool Equals(ReadOnlyJsonObject other) => Equals(this, other);
->>>>>>> 91b42d29
 
         public override bool Equals(object obj)
             => obj is ReadOnlyJsonObject other
