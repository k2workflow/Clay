#region License

// Copyright (c) K2 Workflow (SourceCode Technology Holdings Inc.). All rights reserved.
// Licensed under the MIT License. See LICENSE file in the project root for full license information.

#endregion

using System;
using System.Collections.Generic;
using System.Diagnostics;
using System.Globalization;
using System.Runtime;
using System.Runtime.CompilerServices;

namespace SourceCode.Clay
{
#pragma warning disable CA1815 // Override equals and operator equals on value types
#pragma warning disable S1206 // "Equals(Object)" and "GetHashCode()" should be overridden in pairs

    /// <summary>
    /// Represents a way to create high quality hashcodes.
    /// </summary>
    [DebuggerDisplay("{_value,nq}")]
    public struct HashCode
    {
        // Closely follows https://github.com/dotnet/corefx/issues/14354
<<<<<<< HEAD
        // However, a fluent interface for Add is provided.
=======
        // TODO: Remove when that feature lands.
>>>>>>> 1b4a7283

        #region Fields

        private ulong _value;
        private byte _index;

        #endregion

        #region Add

        /// <summary>
        /// Adds the specified hashcode into this <see cref="HashCode"/>.
        /// </summary>
        /// <param name="value">The hashcode to add.</param>
        /// <returns>The <see cref="HashCode"/> value with the additional hashcode.</returns>
        [MethodImpl(MethodImplOptions.AggressiveInlining)]
        [TargetedPatchingOptOut("Performance critical for inlining across NGen images.")]
        public void Add(int value)
        {
            unchecked
            {
                _value = (_value * Prime(_index)) + (ulong)value;
                _index = (byte)(_index + 1);
            }
        }

        /// <summary>
        /// Adds the hashcode of the specified value into this <see cref="HashCode"/>.
        /// </summary>
        /// <param name="value">The value to hash and add.</param>
        /// <returns>The <see cref="HashCode"/> value with the additional hashcode.</returns>
        [MethodImpl(MethodImplOptions.AggressiveInlining)]
        [TargetedPatchingOptOut("Performance critical for inlining across NGen images.")]
        public void Add<T>(T value) => Add(value, EqualityComparer<T>.Default);

        /// <summary>
        /// Adds the hashcode of the specified value into this <see cref="HashCode"/>.
        /// </summary>
        /// <param name="value">The value to hash and add.</param>
        /// <param name="comparer">The equality comparer to use.</param>
        /// <returns>The <see cref="HashCode"/> value with the additional hash code.</returns>
        [MethodImpl(MethodImplOptions.AggressiveInlining)]
        [TargetedPatchingOptOut("Performance critical for inlining across NGen images.")]
        public void Add<T>(T value, IEqualityComparer<T> comparer)
        {
            if (comparer is null) throw new ArgumentNullException(nameof(comparer));
            Add(comparer.GetHashCode(value));
        }

        /// <summary>
        /// Adds the specified array of values to the hash code.
        /// </summary>
        /// <typeparam name="T">The type of items in the array.</typeparam>
        /// <param name="values">The array of items.</param>
        [MethodImpl(MethodImplOptions.AggressiveInlining)]
        [TargetedPatchingOptOut("Performance critical for inlining across NGen images.")]
        public void AddRange<T>(T[] values)
        {
            if (values == null) throw new ArgumentOutOfRangeException(nameof(values));
            AddRange(values, 0, values.Length, EqualityComparer<T>.Default);
        }

        /// <summary>
        /// Adds the specified array of values to the hash code.
        /// </summary>
        /// <typeparam name="T">The type of items in the array.</typeparam>
        /// <param name="values">The array of items.</param>
        /// <param name="index">The starting index in <paramref name="values"/>.</param>
        /// <param name="count">The number of items in <paramref name="values"/>.</param>
        [MethodImpl(MethodImplOptions.AggressiveInlining)]
        [TargetedPatchingOptOut("Performance critical for inlining across NGen images.")]
        public void AddRange<T>(T[] values, int index, int count)
        {
            if (values == null) throw new ArgumentOutOfRangeException(nameof(values));
            AddRange(values, index, count, EqualityComparer<T>.Default);
        }

        /// <summary>
        /// Adds the specified array of values to the hash code.
        /// </summary>
        /// <typeparam name="T">The type of items in the array.</typeparam>
        /// <param name="values">The array of items.</param>
        /// <param name="index">The starting index in <paramref name="values"/>.</param>
        /// <param name="count">The number of items in <paramref name="values"/>.</param>
        /// <param name="comparer">The equality comparer to use.</param>
        [MethodImpl(MethodImplOptions.AggressiveInlining)]
        [TargetedPatchingOptOut("Performance critical for inlining across NGen images.")]
        public void AddRange<T>(T[] values, int index, int count, IEqualityComparer<T> comparer)
        {
            if (values == null) throw new ArgumentOutOfRangeException(nameof(values));
            if (index < 0 || index >= values.Length) throw new ArgumentOutOfRangeException(nameof(index));
            if (index + count > values.Length) throw new ArgumentOutOfRangeException(nameof(count));
            if (comparer == null) throw new ArgumentNullException(nameof(comparer));

            var end = index + count;
            for (var i = index; i < end; i++)
                Add(values[i], comparer);
        }

        #endregion

        #region Static Methods

#       pragma warning disable S2436 // Classes and methods should not have too many generic parameters

        /// <summary>
        /// Creates a hash code from the specified object.
        /// </summary>
        /// <typeparam name="T1">The type of the object.</typeparam>
        /// <param name="value1">The object.</param>
        /// <returns>The hash code.</returns>
        public static int Combine<T1>(T1 value1)
        {
            var hc = new HashCode();
            hc.Add(value1);
            return hc.ToHashCode();
        }

        /// <summary>
        /// Creates a hash code from the specified objects.
        /// </summary>
        /// <typeparam name="T1">The type of the first object.</typeparam>
        /// <typeparam name="T2">The type of the second object.</typeparam>
        /// <param name="value1">The first object.</param>
        /// <param name="value2">The second object.</param>
        /// <returns>The hash code.</returns>
        public static int Combine<T1, T2>(T1 value1, T2 value2)
        {
            var hc = new HashCode();
            hc.Add(value1);
            hc.Add(value2);
            return hc.ToHashCode();
        }

        /// <summary>
        /// Creates a hash code from the specified objects.
        /// </summary>
        /// <typeparam name="T1">The type of the first object.</typeparam>
        /// <typeparam name="T2">The type of the second object.</typeparam>
        /// <typeparam name="T3">The type of the third object.</typeparam>
        /// <param name="value1">The first object.</param>
        /// <param name="value2">The second object.</param>
        /// <param name="value3">The third object.</param>
        /// <returns>The hash code.</returns>
        public static int Combine<T1, T2, T3>(T1 value1, T2 value2, T3 value3)
        {
            var hc = new HashCode();
            hc.Add(value1);
            hc.Add(value2);
            hc.Add(value3);
            return hc.ToHashCode();
        }

        /// <summary>
        /// Creates a hash code from the specified objects.
        /// </summary>
        /// <typeparam name="T1">The type of the first object.</typeparam>
        /// <typeparam name="T2">The type of the second object.</typeparam>
        /// <typeparam name="T3">The type of the third object.</typeparam>
        /// <typeparam name="T4">The type of the fourth object.</typeparam>
        /// <param name="value1">The first object.</param>
        /// <param name="value2">The second object.</param>
        /// <param name="value3">The third object.</param>
        /// <param name="value4">The fourth object.</param>
        /// <returns>The hash code.</returns>
        public static int Combine<T1, T2, T3, T4>(T1 value1, T2 value2, T3 value3, T4 value4)
        {
            var hc = new HashCode();
            hc.Add(value1);
            hc.Add(value2);
            hc.Add(value3);
            hc.Add(value4);
            return hc.ToHashCode();
        }

        /// <summary>
        /// Creates a hash code from the specified objects.
        /// </summary>
        /// <typeparam name="T1">The type of the first object.</typeparam>
        /// <typeparam name="T2">The type of the second object.</typeparam>
        /// <typeparam name="T3">The type of the third object.</typeparam>
        /// <typeparam name="T4">The type of the fourth object.</typeparam>
        /// <typeparam name="T5">The type of the fifth object.</typeparam>
        /// <param name="value1">The first object.</param>
        /// <param name="value2">The second object.</param>
        /// <param name="value3">The third object.</param>
        /// <param name="value4">The fourth object.</param>
        /// <param name="value5">The fifth object.</param>
        /// <returns>The hash code.</returns>
        public static int Combine<T1, T2, T3, T4, T5>(T1 value1, T2 value2, T3 value3, T4 value4, T5 value5)
        {
            var hc = new HashCode();
            hc.Add(value1);
            hc.Add(value2);
            hc.Add(value3);
            hc.Add(value4);
            hc.Add(value5);
            return hc.ToHashCode();
        }

        /// <summary>
        /// Creates a hash code from the specified objects.
        /// </summary>
        /// <typeparam name="T1">The type of the first object.</typeparam>
        /// <typeparam name="T2">The type of the second object.</typeparam>
        /// <typeparam name="T3">The type of the third object.</typeparam>
        /// <typeparam name="T4">The type of the fourth object.</typeparam>
        /// <typeparam name="T5">The type of the fifth object.</typeparam>
        /// <typeparam name="T6">The type of the sixth object.</typeparam>
        /// <param name="value1">The first object.</param>
        /// <param name="value2">The second object.</param>
        /// <param name="value3">The third object.</param>
        /// <param name="value4">The fourth object.</param>
        /// <param name="value5">The fifth object.</param>
        /// <param name="value6">The sixth object.</param>
        /// <returns>The hash code.</returns>
        public static int Combine<T1, T2, T3, T4, T5, T6>(T1 value1, T2 value2, T3 value3, T4 value4, T5 value5, T6 value6)
        {
            var hc = new HashCode();
            hc.Add(value1);
            hc.Add(value2);
            hc.Add(value3);
            hc.Add(value4);
            hc.Add(value5);
            hc.Add(value6);
            return hc.ToHashCode();
        }

        /// <summary>
        /// Creates a hash code from the specified objects.
        /// </summary>
        /// <typeparam name="T1">The type of the first object.</typeparam>
        /// <typeparam name="T2">The type of the second object.</typeparam>
        /// <typeparam name="T3">The type of the third object.</typeparam>
        /// <typeparam name="T4">The type of the fourth object.</typeparam>
        /// <typeparam name="T5">The type of the fifth object.</typeparam>
        /// <typeparam name="T6">The type of the fifth object.</typeparam>
        /// <typeparam name="T7">The type of the seventh object.</typeparam>
        /// <param name="value1">The first object.</param>
        /// <param name="value2">The second object.</param>
        /// <param name="value3">The third object.</param>
        /// <param name="value4">The fourth object.</param>
        /// <param name="value5">The fifth object.</param>
        /// <param name="value6">The sixth object.</param>
        /// <param name="value7">The seventh object.</param>
        /// <returns>The hash code.</returns>
        public static int Combine<T1, T2, T3, T4, T5, T6, T7>(T1 value1, T2 value2, T3 value3, T4 value4, T5 value5, T6 value6, T7 value7)
        {
            var hc = new HashCode();
            hc.Add(value1);
            hc.Add(value2);
            hc.Add(value3);
            hc.Add(value4);
            hc.Add(value5);
            hc.Add(value6);
            hc.Add(value7);
            return hc.ToHashCode();
        }

        /// <summary>
        /// Creates a hash code from the specified objects.
        /// </summary>
        /// <typeparam name="T1">The type of the first object.</typeparam>
        /// <typeparam name="T2">The type of the second object.</typeparam>
        /// <typeparam name="T3">The type of the third object.</typeparam>
        /// <typeparam name="T4">The type of the fourth object.</typeparam>
        /// <typeparam name="T5">The type of the fifth object.</typeparam>
        /// <typeparam name="T6">The type of the fifth object.</typeparam>
        /// <typeparam name="T7">The type of the seventh object.</typeparam>
        /// <typeparam name="T8">The type of the eighth object.</typeparam>
        /// <param name="value1">The first object.</param>
        /// <param name="value2">The second object.</param>
        /// <param name="value3">The third object.</param>
        /// <param name="value4">The fourth object.</param>
        /// <param name="value5">The fifth object.</param>
        /// <param name="value6">The sixth object.</param>
        /// <param name="value7">The seventh object.</param>
        /// <param name="value8">The eighth object.</param>
        /// <returns>The hash code.</returns>
        public static int Combine<T1, T2, T3, T4, T5, T6, T7, T8>(T1 value1, T2 value2, T3 value3, T4 value4, T5 value5, T6 value6, T7 value7, T8 value8)
        {
            var hc = new HashCode();
            hc.Add(value1);
            hc.Add(value2);
            hc.Add(value3);
            hc.Add(value4);
            hc.Add(value5);
            hc.Add(value6);
            hc.Add(value7);
            hc.Add(value8);
            return hc.ToHashCode();
        }

#       pragma warning restore S2436 // Classes and methods should not have too many generic parameters

        #endregion

        #region Operators

        /// <summary>
        /// Converts this <see cref="HashCode"/> to a <see cref="int"/> hashcode.
        /// </summary>
        /// <returns>The <see cref="int"/> hashcode.</returns>
        [MethodImpl(MethodImplOptions.AggressiveInlining)]
        [TargetedPatchingOptOut("Performance critical for inlining across NGen images.")]
        public int ToHashCode()
        {
            unchecked
            {
                // Decrease bit count

                var h = ((uint)(_value >> 32)) ^ (uint)_value;

                // Murmur3x32 final mix

                h ^= h >> 16;
                h *= 0x85ebca6b;
                h ^= h >> 13;
                h *= 0xc2b2ae35;
                h ^= h >> 16;

                return (int)h;
            }
        }

<<<<<<< HEAD
        /// <summary>
        /// Determines whether this and another <see cref="HashCode"/> values contain the same accumulator.
        /// </summary>
        /// <param name="obj">The <see cref="HashCode"/> to compare.</param>
        /// <returns>A value indicating whether the values contain the same accumulator.</returns>
        [MethodImpl(MethodImplOptions.AggressiveInlining)]
        [TargetedPatchingOptOut("Performance critical for inlining across NGen images.")]
        public override bool Equals(object obj)
            => obj is HashCode other
            && Equals(other);

        /// <summary>
        /// Determines whether this and another <see cref="HashCode"/> values contain the same accumulator.
        /// </summary>
        /// <param name="other">The <see cref="HashCode"/> to compare.</param>
        /// <returns>A value indicating whether the values contain the same accumulator.</returns>
        [MethodImpl(MethodImplOptions.AggressiveInlining)]
        [TargetedPatchingOptOut("Performance critical for inlining across NGen images.")]
        public bool Equals(HashCode other) => _value == other._value;

#       pragma warning disable CS0809 // Obsolete member overrides non-obsolete member
=======
#pragma warning disable CS0809 // Obsolete member overrides non-obsolete member
>>>>>>> 1b4a7283

        /// <summary>
        /// Converts this <see cref="HashCode"/> to a <see cref="int"/> hashcode.
        /// </summary>
        /// <returns>The <see cref="int"/> hashcode.</returns>
        [MethodImpl(MethodImplOptions.AggressiveInlining)]
        [TargetedPatchingOptOut("Performance critical for inlining across NGen images.")]
        [Obsolete("Use ToHashCode to retrieve the computed hash code.", error: true)]
        public override int GetHashCode() => ToHashCode();

#pragma warning restore CS0809 // Obsolete member overrides non-obsolete member

        #endregion

        #region Helpers

        [MethodImpl(MethodImplOptions.AggressiveInlining)]
        private static ulong Prime(byte index)
        {
            // Hope that the jitter is smart enough to inline this.
            // If it doesn't, it will still be an optimal jump table with
            // this many values.

            switch (index)
            {
                case 0: return 5653UL;
                case 1: return 5657UL;
                case 2: return 5659UL;
                case 3: return 5669UL;
                case 4: return 5683UL;
                case 5: return 5689UL;
                case 6: return 5693UL;
                case 7: return 5701UL;
                case 8: return 5711UL;
                case 9: return 5717UL;
                case 10: return 5737UL;
                case 11: return 5741UL;
                case 12: return 5743UL;
                case 13: return 5749UL;
                case 14: return 5779UL;
                case 15: return 5783UL;
                case 16: return 5791UL;
                case 17: return 5801UL;
                case 18: return 5807UL;
                case 19: return 5813UL;
                case 20: return 5821UL;
                case 21: return 5827UL;
                case 22: return 5839UL;
                case 23: return 5843UL;
                case 24: return 5849UL;
                case 25: return 5851UL;
                case 26: return 5857UL;
                case 27: return 5861UL;
                case 28: return 5867UL;
                case 29: return 5869UL;
                case 30: return 5879UL;
                case 31: return 5881UL;
                case 32: return 5897UL;
                case 33: return 5903UL;
                case 34: return 5923UL;
                case 35: return 5927UL;
                case 36: return 5939UL;
                case 37: return 5953UL;
                case 38: return 5981UL;
                case 39: return 5987UL;
                case 40: return 6007UL;
                case 41: return 6011UL;
                case 42: return 6029UL;
                case 43: return 6037UL;
                case 44: return 6043UL;
                case 45: return 6047UL;
                case 46: return 6053UL;
                case 47: return 6067UL;
                case 48: return 6073UL;
                case 49: return 6079UL;
                case 50: return 6089UL;
                case 51: return 6091UL;
                case 52: return 6101UL;
                case 53: return 6113UL;
                case 54: return 6121UL;
                case 55: return 6131UL;
                case 56: return 6133UL;
                case 57: return 6143UL;
                case 58: return 6151UL;
                case 59: return 6163UL;
                case 60: return 6173UL;
                case 61: return 6197UL;
                case 62: return 6199UL;
                case 63: return 6203UL;
                case 64: return 6211UL;
                case 65: return 6217UL;
                case 66: return 6221UL;
                case 67: return 6229UL;
                case 68: return 6247UL;
                case 69: return 6257UL;
                case 70: return 6263UL;
                case 71: return 6269UL;
                case 72: return 6271UL;
                case 73: return 6277UL;
                case 74: return 6287UL;
                case 75: return 6299UL;
                case 76: return 6301UL;
                case 77: return 6311UL;
                case 78: return 6317UL;
                case 79: return 6323UL;
                case 80: return 6329UL;
                case 81: return 6337UL;
                case 82: return 6343UL;
                case 83: return 6353UL;
                case 84: return 6359UL;
                case 85: return 6361UL;
                case 86: return 6367UL;
                case 87: return 6373UL;
                case 88: return 6379UL;
                case 89: return 6389UL;
                case 90: return 6397UL;
                case 91: return 6421UL;
                case 92: return 6427UL;
                case 93: return 6449UL;
                case 94: return 6451UL;
                case 95: return 6469UL;
                case 96: return 6473UL;
                case 97: return 6481UL;
                case 98: return 6491UL;
                case 99: return 6521UL;
                case 100: return 6529UL;
                case 101: return 6547UL;
                case 102: return 6551UL;
                case 103: return 6553UL;
                case 104: return 6563UL;
                case 105: return 6569UL;
                case 106: return 6571UL;
                case 107: return 6577UL;
                case 108: return 6581UL;
                case 109: return 6599UL;
                case 110: return 6607UL;
                case 111: return 6619UL;
                case 112: return 6637UL;
                case 113: return 6653UL;
                case 114: return 6659UL;
                case 115: return 6661UL;
                case 116: return 6673UL;
                case 117: return 6679UL;
                case 118: return 6689UL;
                case 119: return 6691UL;
                case 120: return 6701UL;
                case 121: return 6703UL;
                case 122: return 6709UL;
                case 123: return 6719UL;
                case 124: return 6733UL;
                case 125: return 6737UL;
                case 126: return 6761UL;
                case 127: return 6763UL;
                case 128: return 6779UL;
                case 129: return 6781UL;
                case 130: return 6791UL;
                case 131: return 6793UL;
                case 132: return 6803UL;
                case 133: return 6823UL;
                case 134: return 6827UL;
                case 135: return 6829UL;
                case 136: return 6833UL;
                case 137: return 6841UL;
                case 138: return 6857UL;
                case 139: return 6863UL;
                case 140: return 6869UL;
                case 141: return 6871UL;
                case 142: return 6883UL;
                case 143: return 6899UL;
                case 144: return 6907UL;
                case 145: return 6911UL;
                case 146: return 6917UL;
                case 147: return 6947UL;
                case 148: return 6949UL;
                case 149: return 6959UL;
                case 150: return 6961UL;
                case 151: return 6967UL;
                case 152: return 6971UL;
                case 153: return 6977UL;
                case 154: return 6983UL;
                case 155: return 6991UL;
                case 156: return 6997UL;
                case 157: return 7001UL;
                case 158: return 7013UL;
                case 159: return 7019UL;
                case 160: return 7027UL;
                case 161: return 7039UL;
                case 162: return 7043UL;
                case 163: return 7057UL;
                case 164: return 7069UL;
                case 165: return 7079UL;
                case 166: return 7103UL;
                case 167: return 7109UL;
                case 168: return 7121UL;
                case 169: return 7127UL;
                case 170: return 7129UL;
                case 171: return 7151UL;
                case 172: return 7159UL;
                case 173: return 7177UL;
                case 174: return 7187UL;
                case 175: return 7193UL;
                case 176: return 7207UL;
                case 177: return 7211UL;
                case 178: return 7213UL;
                case 179: return 7219UL;
                case 180: return 7229UL;
                case 181: return 7237UL;
                case 182: return 7243UL;
                case 183: return 7247UL;
                case 184: return 7253UL;
                case 185: return 7283UL;
                case 186: return 7297UL;
                case 187: return 7307UL;
                case 188: return 7309UL;
                case 189: return 7321UL;
                case 190: return 7331UL;
                case 191: return 7333UL;
                case 192: return 7349UL;
                case 193: return 7351UL;
                case 194: return 7369UL;
                case 195: return 7393UL;
                case 196: return 7411UL;
                case 197: return 7417UL;
                case 198: return 7433UL;
                case 199: return 7451UL;
                case 200: return 7457UL;
                case 201: return 7459UL;
                case 202: return 7477UL;
                case 203: return 7481UL;
                case 204: return 7487UL;
                case 205: return 7489UL;
                case 206: return 7499UL;
                case 207: return 7507UL;
                case 208: return 7517UL;
                case 209: return 7523UL;
                case 210: return 7529UL;
                case 211: return 7537UL;
                case 212: return 7541UL;
                case 213: return 7547UL;
                case 214: return 7549UL;
                case 215: return 7559UL;
                case 216: return 7561UL;
                case 217: return 7573UL;
                case 218: return 7577UL;
                case 219: return 7583UL;
                case 220: return 7589UL;
                case 221: return 7591UL;
                case 222: return 7603UL;
                case 223: return 7607UL;
                case 224: return 7621UL;
                case 225: return 7639UL;
                case 226: return 7643UL;
                case 227: return 7649UL;
                case 228: return 7669UL;
                case 229: return 7673UL;
                case 230: return 7681UL;
                case 231: return 7687UL;
                case 232: return 7691UL;
                case 233: return 7699UL;
                case 234: return 7703UL;
                case 235: return 7717UL;
                case 236: return 7723UL;
                case 237: return 7727UL;
                case 238: return 7741UL;
                case 239: return 7753UL;
                case 240: return 7757UL;
                case 241: return 7759UL;
                case 242: return 7789UL;
                case 243: return 7793UL;
                case 244: return 7817UL;
                case 245: return 7823UL;
                case 246: return 7829UL;
                case 247: return 7841UL;
                case 248: return 7853UL;
                case 249: return 7867UL;
                case 250: return 7873UL;
                case 251: return 7877UL;
                case 252: return 7879UL;
                case 253: return 7883UL;
                case 254: return 7901UL;
                case 255: return 7907UL;
                default: return 7919UL;
            }
        }

        #endregion
    }

#pragma warning restore S1206 // "Equals(Object)" and "GetHashCode()" should be overridden in pairs
#pragma warning restore CA1815 // Override equals and operator equals on value types
}<|MERGE_RESOLUTION|>--- conflicted
+++ resolved
@@ -8,7 +8,6 @@
 using System;
 using System.Collections.Generic;
 using System.Diagnostics;
-using System.Globalization;
 using System.Runtime;
 using System.Runtime.CompilerServices;
 
@@ -24,11 +23,7 @@
     public struct HashCode
     {
         // Closely follows https://github.com/dotnet/corefx/issues/14354
-<<<<<<< HEAD
-        // However, a fluent interface for Add is provided.
-=======
         // TODO: Remove when that feature lands.
->>>>>>> 1b4a7283
 
         #region Fields
 
@@ -354,31 +349,7 @@
             }
         }
 
-<<<<<<< HEAD
-        /// <summary>
-        /// Determines whether this and another <see cref="HashCode"/> values contain the same accumulator.
-        /// </summary>
-        /// <param name="obj">The <see cref="HashCode"/> to compare.</param>
-        /// <returns>A value indicating whether the values contain the same accumulator.</returns>
-        [MethodImpl(MethodImplOptions.AggressiveInlining)]
-        [TargetedPatchingOptOut("Performance critical for inlining across NGen images.")]
-        public override bool Equals(object obj)
-            => obj is HashCode other
-            && Equals(other);
-
-        /// <summary>
-        /// Determines whether this and another <see cref="HashCode"/> values contain the same accumulator.
-        /// </summary>
-        /// <param name="other">The <see cref="HashCode"/> to compare.</param>
-        /// <returns>A value indicating whether the values contain the same accumulator.</returns>
-        [MethodImpl(MethodImplOptions.AggressiveInlining)]
-        [TargetedPatchingOptOut("Performance critical for inlining across NGen images.")]
-        public bool Equals(HashCode other) => _value == other._value;
-
-#       pragma warning disable CS0809 // Obsolete member overrides non-obsolete member
-=======
 #pragma warning disable CS0809 // Obsolete member overrides non-obsolete member
->>>>>>> 1b4a7283
 
         /// <summary>
         /// Converts this <see cref="HashCode"/> to a <see cref="int"/> hashcode.
