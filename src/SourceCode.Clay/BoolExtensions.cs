--- conflicted
+++ resolved
@@ -151,14 +151,7 @@
         [MethodImpl(MethodImplOptions.AggressiveInlining)]
         public static long ConvertFast(this bool condition, long trueValue, long falseValue)
         {
-<<<<<<< HEAD
-            var val = new BoolToByte { Bool = condition }.Byte;
-
-            // Ensure the value is 1|0 only, despite any code drift above
-            Debug.Assert(val == 0 || val == 1);
-=======
             long val = ConvertFast(condition);
->>>>>>> cbbdc7c0
 
             val = (val * trueValue)
                 + ((1 - val) * falseValue);
