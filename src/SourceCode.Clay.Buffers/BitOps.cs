using System.Diagnostics;
using System.Runtime.CompilerServices;

// TODO:Utilize when/if non-Experimental:
//using System.Runtime.Intrinsics;
//using System.Runtime.Intrinsics.X86;

// Some of this inspired by the Stanford Bit Widdling Hacks by Sean Eron Anderson:
// http://graphics.stanford.edu/~seander/bithacks.html

namespace System
{
    /// <summary>
    /// Represents operations that work on single bits in a mask.
    /// </summary>
    public static partial class BitOps
    {
        #region ExtractBit

        // For bitlength N, it is conventional to treat N as congruent modulo-N 
        // under the shift operation.
        // So for uint, 1 << 33 == 1 << 1, and likewise 1 << -46 == 1 << +18.
        // Note -46 % 32 == -14. But -46 & 31 (0011_1111) == +18. So we use & not %.
        // Software & hardware intrinsics already do this for uint/ulong, but
        // we need to emulate for byte/ushort.

        /// <summary>
        /// Reads whether the specified bit in a mask is set.
        /// Similar in behavior to the x86 instruction BT.
        /// </summary>
        /// <param name="value">The mask.</param>
        /// <param name="bitOffset">The ordinal position of the bit to read.
        /// Any value outside the range [0..7] is treated as congruent mod 8.</param>
        [MethodImpl(MethodImplOptions.AggressiveInlining)]
        public static bool ExtractBit(byte value, int bitOffset)
        {
            int shft = bitOffset & 7;
            uint mask = 1U << shft;

            return (value & mask) != 0;
        }

        /// <summary>
        /// Reads whether the specified bit in a mask is set.
        /// Similar in behavior to the x86 instruction BT.
        /// </summary>
        /// <param name="value">The mask.</param>
        /// <param name="bitOffset">The ordinal position of the bit to read.
        /// Any value outside the range [0..7] is treated as congruent mod 8.</param>
        [MethodImpl(MethodImplOptions.AggressiveInlining)]
        public static bool ExtractBit(sbyte value, int bitOffset)
            => unchecked(ExtractBit((byte)value, bitOffset));

        /// <summary>
        /// Reads whether the specified bit in a mask is set.
        /// Similar in behavior to the x86 instruction BT.
        /// </summary>
        /// <param name="value">The mask.</param>
        /// <param name="bitOffset">The ordinal position of the bit to read.
        /// Any value outside the range [0..15] is treated as congruent mod 16.</param>
        [MethodImpl(MethodImplOptions.AggressiveInlining)]
        public static bool ExtractBit(ushort value, int bitOffset)
        {
            int shft = bitOffset & 15;
            uint mask = 1U << shft;

            return (value & mask) != 0;
        }

        /// <summary>
        /// Reads whether the specified bit in a mask is set.
        /// Similar in behavior to the x86 instruction BT.
        /// </summary>
        /// <param name="value">The mask.</param>
        /// <param name="bitOffset">The ordinal position of the bit to read.
        /// Any value outside the range [0..7] is treated as congruent mod 8.</param>
        [MethodImpl(MethodImplOptions.AggressiveInlining)]
        public static bool ExtractBit(short value, int bitOffset)
            => unchecked(ExtractBit((ushort)value, bitOffset));

        /// <summary>
        /// Reads whether the specified bit in a mask is set.
        /// Similar in behavior to the x86 instruction BT.
        /// </summary>
        /// <param name="value">The mask.</param>
        /// <param name="bitOffset">The ordinal position of the bit to read.
        /// Any value outside the range [0..31] is treated as congruent mod 32.</param>
        [MethodImpl(MethodImplOptions.AggressiveInlining)]
        public static bool ExtractBit(uint value, int bitOffset)
        {
            uint mask = 1U << bitOffset;

            return (value & mask) != 0;
        }

        /// <summary>
        /// Reads whether the specified bit in a mask is set.
        /// Similar in behavior to the x86 instruction BT.
        /// </summary>
        /// <param name="value">The mask.</param>
        /// <param name="bitOffset">The ordinal position of the bit to read.
        /// Any value outside the range [0..7] is treated as congruent mod 8.</param>
        [MethodImpl(MethodImplOptions.AggressiveInlining)]
        public static bool ExtractBit(int value, int bitOffset)
            => unchecked(ExtractBit((uint)value, bitOffset));

        /// <summary>
        /// Reads whether the specified bit in a mask is set.
        /// Similar in behavior to the x86 instruction BT.
        /// </summary>
        /// <param name="value">The mask.</param>
        /// <param name="bitOffset">The ordinal position of the bit to read.
        /// Any value outside the range [0..63] is treated as congruent mod 63.</param>
        [MethodImpl(MethodImplOptions.AggressiveInlining)]
        public static bool ExtractBit(ulong value, int bitOffset)
        {
            ulong mask = 1UL << bitOffset;

            return (value & mask) != 0;
        }

        /// <summary>
        /// Reads whether the specified bit in a mask is set.
        /// Similar in behavior to the x86 instruction BT.
        /// </summary>
        /// <param name="value">The mask.</param>
        /// <param name="bitOffset">The ordinal position of the bit to read.
        /// Any value outside the range [0..7] is treated as congruent mod 8.</param>
        [MethodImpl(MethodImplOptions.AggressiveInlining)]
        public static bool ExtractBit(long value, int bitOffset)
            => unchecked(ExtractBit((ulong)value, bitOffset));

        #endregion

        #region WriteBit (Scalar)

        /// <summary>
        /// Writes the specified bit in a mask and returns the new value.
        /// Similar in behavior to the x86 instructions BTS and BTR.
        /// Executes without branching.
        /// </summary>
        /// <param name="value">The mask.</param>
        /// <param name="bitOffset">The ordinal position of the bit to write.
        /// Any value outside the range [0..7] is treated as congruent mod 8.</param>
        /// <param name="on">True to set the bit to 1, or false to set it to 0.</param>
        [MethodImpl(MethodImplOptions.AggressiveInlining)]
        public static byte WriteBit(byte value, int bitOffset, bool on)
        {
            int shft = bitOffset & 7;
            uint mask = 1U << shft;

            uint onn = Evaluate(on, 1U);
            onn <<= shft;

            return (byte)((value & ~mask) | onn);
        }

        /// <summary>
        /// Writes the specified bit in a mask and returns the new value.
        /// Similar in behavior to the x86 instructions BTS and BTR.
        /// Executes without branching.
        /// </summary>
        /// <param name="value">The mask.</param>
        /// <param name="bitOffset">The ordinal position of the bit to write.
        /// Any value outside the range [0..7] is treated as congruent mod 8.</param>
        /// <param name="on"/>True to set the bit to 1, or false to set it to 0.</param>
        [MethodImpl(MethodImplOptions.AggressiveInlining)]
        public static sbyte WriteBit(sbyte value, int bitOffset, bool on)
            => unchecked((sbyte)WriteBit((byte)value, bitOffset, on));

        /// <summary>
        /// Writes the specified bit in a mask and returns the new value.
        /// Similar in behavior to the x86 instructions BTS and BTR.
        /// Executes without branching.
        /// </summary>
        /// <param name="value">The mask.</param>
        /// <param name="bitOffset">The ordinal position of the bit to write.
        /// Any value outside the range [0..15] is treated as congruent mod 16.</param>
        /// <param name="on">True to set the bit to 1, or false to set it to 0.</param>
        [MethodImpl(MethodImplOptions.AggressiveInlining)]
        public static ushort WriteBit(ushort value, int bitOffset, bool on)
        {
            int shft = bitOffset & 15;
            uint mask = 1U << shft;

            uint onn = Evaluate(on, 1U);
            onn <<= shft;

            return (ushort)((value & ~mask) | onn);
        }

        /// <summary>
        /// Writes the specified bit in a mask and returns the new value.
        /// Similar in behavior to the x86 instructions BTS and BTR.
        /// Executes without branching.
        /// </summary>
        /// <param name="value">The mask.</param>
        /// <param name="bitOffset">The ordinal position of the bit to write.
        /// Any value outside the range [0..7] is treated as congruent mod 8.</param>
        /// <param name="on"/>True to set the bit to 1, or false to set it to 0.</param>
        [MethodImpl(MethodImplOptions.AggressiveInlining)]
        public static short WriteBit(short value, int bitOffset, bool on)
            => unchecked((short)WriteBit((ushort)value, bitOffset, on));

        /// <summary>
        /// Writes the specified bit in a mask and returns the new value.
        /// Similar in behavior to the x86 instructions BTS and BTR.
        /// Executes without branching.
        /// </summary>
        /// <param name="value">The mask.</param>
        /// <param name="bitOffset">The ordinal position of the bit to write.
        /// Any value outside the range [0..31] is treated as congruent mod 32.</param>
        /// <param name="on">True to set the bit to 1, or false to set it to 0.</param>
        [MethodImpl(MethodImplOptions.AggressiveInlining)]
        public static uint WriteBit(uint value, int bitOffset, bool on)
        {
            uint mask = 1U << bitOffset;

            uint onn = Evaluate(on, 1U);
            onn <<= bitOffset;

            return (value & ~mask) | onn;
        }

        /// <summary>
        /// Writes the specified bit in a mask and returns the new value.
        /// Similar in behavior to the x86 instructions BTS and BTR.
        /// Executes without branching.
        /// </summary>
        /// <param name="value">The mask.</param>
        /// <param name="bitOffset">The ordinal position of the bit to write.
        /// Any value outside the range [0..7] is treated as congruent mod 8.</param>
        /// <param name="on"/>True to set the bit to 1, or false to set it to 0.</param>
        [MethodImpl(MethodImplOptions.AggressiveInlining)]
        public static int WriteBit(int value, int bitOffset, bool on)
            => unchecked((int)WriteBit((uint)value, bitOffset, on));

        /// <summary>
        /// Writes the specified bit in a mask and returns the new value.
        /// Similar in behavior to the x86 instructions BTS and BTR.
        /// Executes without branching.
        /// </summary>
        /// <param name="value">The mask.</param>
        /// <param name="bitOffset">The ordinal position of the bit to write.
        /// Any value outside the range [0..63] is treated as congruent mod 64.</param>
        /// <param name="on">True to set the bit to 1, or false to set it to 0.</param>
        [MethodImpl(MethodImplOptions.AggressiveInlining)]
        public static ulong WriteBit(ulong value, int bitOffset, bool on)
        {
            ulong mask = 1UL << bitOffset;

            ulong onn = Evaluate(on, 1UL);
            onn <<= bitOffset;

            return (value & ~mask) | onn;
        }

        /// <summary>
        /// Writes the specified bit in a mask and returns the new value.
        /// Similar in behavior to the x86 instructions BTS and BTR.
        /// Executes without branching.
        /// </summary>
        /// <param name="value">The mask.</param>
        /// <param name="bitOffset">The ordinal position of the bit to write.
        /// Any value outside the range [0..7] is treated as congruent mod 8.</param>
        /// <param name="on"/>True to set the bit to 1, or false to set it to 0.</param>
        [MethodImpl(MethodImplOptions.AggressiveInlining)]
        public static long WriteBit(long value, int bitOffset, bool on)
            => unchecked((long)WriteBit((ulong)value, bitOffset, on));

        #endregion

        #region WriteBit (Ref)

        /// <summary>
        /// Writes the specified bit in a mask and returns whether it was originally set.
        /// Similar in behavior to the x86 instructions BTS and BTR.
        /// Executes without branching.
        /// </summary>
        /// <param name="value">The mask.</param>
        /// <param name="bitOffset">The ordinal position of the bit to write.
        /// Any value outside the range [0..7] is treated as congruent mod 8.</param>
        /// <param name="on">True to set the bit to 1, or false to set it to 0.</param>
        [MethodImpl(MethodImplOptions.AggressiveInlining)]
        public static bool WriteBit(ref byte value, int bitOffset, bool on)
        {
            int shft = bitOffset & 7;
            uint mask = 1U << shft;

            uint onn = Evaluate(on, 1U);
            onn <<= shft;

            uint btw = value & mask;
            value = (byte)((value & ~mask) | onn);

            return btw != 0;
        }

        /// <summary>
        /// Writes the specified bit in a mask and returns whether it was originally set.
        /// Similar in behavior to the x86 instructions BTS and BTR.
        /// Executes without branching.
        /// </summary>
        /// <param name="value">The mask.</param>
        /// <param name="bitOffset">The ordinal position of the bit to write.
        /// Any value outside the range [0..7] is treated as congruent mod 8.</param>
        /// <param name="on"/>True to set the bit to 1, or false to set it to 0.</param>
        [MethodImpl(MethodImplOptions.AggressiveInlining)]
        public static bool WriteBit(ref sbyte value, int bitOffset, bool on)
        {
            int shft = bitOffset & 7;
            int mask = 1 << shft;

            int onn = Evaluate(on, 1);
            onn <<= shft;

            int btw = value & mask;
            value = (sbyte)((value & ~mask) | onn);

            return btw != 0;
        }

        /// <summary>
        /// Writes the specified bit in a mask and returns whether it was originally set.
        /// Similar in behavior to the x86 instructions BTS and BTR.
        /// Executes without branching.
        /// </summary>
        /// <param name="value">The mask.</param>
        /// <param name="bitOffset">The ordinal position of the bit to write.
        /// Any value outside the range [0..15] is treated as congruent mod 16.</param>
        /// <param name="on">True to set the bit to 1, or false to set it to 0.</param>
        [MethodImpl(MethodImplOptions.AggressiveInlining)]
        public static bool WriteBit(ref ushort value, int bitOffset, bool on)
        {
            int shft = bitOffset & 15;
            uint mask = 1U << shft;

            uint onn = Evaluate(on, 1U);
            onn <<= shft;

            uint btw = value & mask;
            value = (ushort)((value & ~mask) | onn);

            return btw != 0;
        }

        /// <summary>
        /// Writes the specified bit in a mask and returns whether it was originally set.
        /// Similar in behavior to the x86 instructions BTS and BTR.
        /// Executes without branching.
        /// </summary>
        /// <param name="value">The mask.</param>
        /// <param name="bitOffset">The ordinal position of the bit to write.
        /// Any value outside the range [0..15] is treated as congruent mod 16.</param>
        /// <param name="on"/>True to set the bit to 1, or false to set it to 0.</param>
        [MethodImpl(MethodImplOptions.AggressiveInlining)]
        public static bool WriteBit(ref short value, int bitOffset, bool on)
        {
            int shft = bitOffset & 15;
            int mask = 1 << shft;

            int onn = Evaluate(on, 1);
            onn <<= shft;

            int btw = value & mask;
            value = (short)((value & ~mask) | onn);

            return btw != 0;
        }

        /// <summary>
        /// Writes the specified bit in a mask and returns whether it was originally set.
        /// Similar in behavior to the x86 instructions BTS and BTR.
        /// Executes without branching.
        /// </summary>
        /// <param name="value">The mask.</param>
        /// <param name="bitOffset">The ordinal position of the bit to write.
        /// Any value outside the range [0..31] is treated as congruent mod 32.</param>
        /// <param name="on">True to set the bit to 1, or false to set it to 0.</param>
        [MethodImpl(MethodImplOptions.AggressiveInlining)]
        public static bool WriteBit(ref uint value, int bitOffset, bool on)
        {
            uint mask = 1U << bitOffset;

            uint onn = Evaluate(on, 1U);
            onn <<= bitOffset;

            uint btw = value & mask;
            value = (value & ~mask) | onn;

            return btw != 0;
        }

        /// <summary>
        /// Writes the specified bit in a mask and returns whether it was originally set.
        /// Similar in behavior to the x86 instructions BTS and BTR.
        /// Executes without branching.
        /// </summary>
        /// <param name="value">The mask.</param>
        /// <param name="bitOffset">The ordinal position of the bit to write.
        /// Any value outside the range [0..31] is treated as congruent mod 32.</param>
        /// <param name="on"/>True to set the bit to 1, or false to set it to 0.</param>
        [MethodImpl(MethodImplOptions.AggressiveInlining)]
        public static bool WriteBit(ref int value, int bitOffset, bool on)
        {
            int mask = 1 << bitOffset;

            int onn = Evaluate(on, 1);
            onn <<= bitOffset;

            int btw = value & mask;
            value = (value & ~mask) | onn;

            return btw != 0;
        }

        /// <summary>
        /// Writes the specified bit in a mask and returns whether it was originally set.
        /// Similar in behavior to the x86 instructions BTS and BTR.
        /// Executes without branching.
        /// </summary>
        /// <param name="value">The mask.</param>
        /// <param name="bitOffset">The ordinal position of the bit to write.
        /// Any value outside the range [0..63] is treated as congruent mod 64.</param>
        /// <param name="on">True to set the bit to 1, or false to set it to 0.</param>
        [MethodImpl(MethodImplOptions.AggressiveInlining)]
        public static bool WriteBit(ref ulong value, int bitOffset, bool on)
        {
            ulong mask = 1UL << bitOffset;

            ulong onn = Evaluate(on, 1UL);
            onn <<= bitOffset;

            ulong btw = value & mask;
            value = (value & ~mask) | onn;

            return btw != 0;
        }

        /// <summary>
        /// Writes the specified bit in a mask and returns whether it was originally set.
        /// Similar in behavior to the x86 instructions BTS and BTR.
        /// Executes without branching.
        /// </summary>
        /// <param name="value">The mask.</param>
        /// <param name="bitOffset">The ordinal position of the bit to write.
        /// Any value outside the range [0..63] is treated as congruent mod 64.</param>
        /// <param name="on"/>True to set the bit to 1, or false to set it to 0.</param>
        [MethodImpl(MethodImplOptions.AggressiveInlining)]
        public static bool WriteBit(ref long value, int bitOffset, bool on)
        {
            long mask = 1L << bitOffset;

            long onn = Evaluate(on, 1L);
            onn <<= bitOffset;

            long btw = value & mask;
            value = (value & ~mask) | onn;

            return btw != 0;
        }

        #endregion

        #region ClearBit (Scalar)

        /// <summary>
        /// Clears the specified bit in a mask and returns the new value.
        /// </summary>
        /// <param name="value">The mask.</param>
        /// <param name="bitOffset">The ordinal position of the bit to clear.
        /// Any value outside the range [0..7] is treated as congruent mod 8.</param>
        [MethodImpl(MethodImplOptions.AggressiveInlining)]
        public static byte ClearBit(byte value, int bitOffset)
        {
            int shft = bitOffset & 7;
            uint mask = 1U << shft;

            return (byte)(value & ~mask);
        }

        /// <summary>
        /// Clears the specified bit in a mask and returns the new value.
        /// </summary>
        /// <param name="value">The mask.</param>
        /// <param name="bitOffset">The ordinal position of the bit to clear.
        /// Any value outside the range [0..7] is treated as congruent mod 8.</param>
        [MethodImpl(MethodImplOptions.AggressiveInlining)]
        public static sbyte ClearBit(sbyte value, int bitOffset)
            => unchecked((sbyte)ClearBit((byte)value, bitOffset));

        /// <summary>
        /// Clears the specified bit in a mask and returns the new value.
        /// </summary>
        /// <param name="value">The mask.</param>
        /// <param name="bitOffset">The ordinal position of the bit to clear.
        /// Any value outside the range [0..15] is treated as congruent mod 16.</param>
        [MethodImpl(MethodImplOptions.AggressiveInlining)]
        public static ushort ClearBit(ushort value, int bitOffset)
        {
            int shft = bitOffset & 15;
            uint mask = 1U << shft;

            return (ushort)(value & ~mask);
        }

        /// <summary>
        /// Clears the specified bit in a mask and returns the new value.
        /// </summary>
        /// <param name="value">The mask.</param>
        /// <param name="bitOffset">The ordinal position of the bit to clear.
        /// Any value outside the range [0..7] is treated as congruent mod 8.</param>
        [MethodImpl(MethodImplOptions.AggressiveInlining)]
        public static short ClearBit(short value, int bitOffset)
            => unchecked((short)ClearBit((ushort)value, bitOffset));

        /// <summary>
        /// Clears the specified bit in a mask and returns the new value.
        /// </summary>
        /// <param name="value">The mask.</param>
        /// <param name="bitOffset">The ordinal position of the bit to clear.
        /// Any value outside the range [0..31] is treated as congruent mod 32.</param>
        [MethodImpl(MethodImplOptions.AggressiveInlining)]
        public static uint ClearBit(uint value, int bitOffset)
        {
            uint mask = 1U << bitOffset;

            return value & ~mask;
        }

        /// <summary>
        /// Clears the specified bit in a mask and returns the new value.
        /// </summary>
        /// <param name="value">The mask.</param>
        /// <param name="bitOffset">The ordinal position of the bit to clear.
        /// Any value outside the range [0..31] is treated as congruent mod 32.</param>
        [MethodImpl(MethodImplOptions.AggressiveInlining)]
        public static int ClearBit(int value, int bitOffset)
            => unchecked((int)ClearBit((uint)value, bitOffset));

        /// <summary>
        /// Clears the specified bit in a mask and returns the new value.
        /// </summary>
        /// <param name="value">The mask.</param>
        /// <param name="bitOffset">The ordinal position of the bit to clear.
        /// Any value outside the range [0..63] is treated as congruent mod 64.</param>
        [MethodImpl(MethodImplOptions.AggressiveInlining)]
        public static ulong ClearBit(ulong value, int bitOffset)
        {
            ulong mask = 1UL << bitOffset;

            return value & ~mask;
        }

        /// <summary>
        /// Clears the specified bit in a mask and returns the new value.
        /// </summary>
        /// <param name="value">The mask.</param>
        /// <param name="bitOffset">The ordinal position of the bit to clear.
        /// Any value outside the range [0..63] is treated as congruent mod 64.</param>
        [MethodImpl(MethodImplOptions.AggressiveInlining)]
        public static long ClearBit(long value, int bitOffset)
            => unchecked((long)ClearBit((ulong)value, bitOffset));

        #endregion

        #region ClearBit (Ref)

        /// <summary>
        /// Clears the specified bit in a mask and returns whether it was originally set.
        /// Similar in behavior to the x86 instruction BTR.
        /// </summary>
        /// <param name="value">The mask.</param>
        /// <param name="bitOffset">The ordinal position of the bit to clear.
        /// Any value outside the range [0..7] is treated as congruent mod 8.</param>
        [MethodImpl(MethodImplOptions.AggressiveInlining)]
        public static bool ClearBit(ref byte value, int bitOffset)
        {
            int shft = bitOffset & 7;
            uint mask = 1U << shft;

            uint btr = value & mask;
            value = (byte)(value & ~mask);

            return btr != 0;
        }

        /// <summary>
        /// Clears the specified bit in a mask and returns whether it was originally set.
        /// Similar in behavior to the x86 instruction BTR.
        /// </summary>
        /// <param name="value">The mask.</param>
        /// <param name="bitOffset">The ordinal position of the bit to clear.
        /// Any value outside the range [0..7] is treated as congruent mod 8.</param>
        [MethodImpl(MethodImplOptions.AggressiveInlining)]
        public static bool ClearBit(ref sbyte value, int bitOffset)
        {
            int shft = bitOffset & 7;
            int mask = 1 << shft;

            int btr = value & mask;
            value = (sbyte)(value & ~mask);

            return btr != 0;
        }

        /// <summary>
        /// Clears the specified bit in a mask and returns whether it was originally set.
        /// Similar in behavior to the x86 instruction BTR.
        /// </summary>
        /// <param name="value">The mask.</param>
        /// <param name="bitOffset">The ordinal position of the bit to clear.
        /// Any value outside the range [0..15] is treated as congruent mod 16.</param>
        [MethodImpl(MethodImplOptions.AggressiveInlining)]
        public static bool ClearBit(ref ushort value, int bitOffset)
        {
            int shft = bitOffset & 15;
            uint mask = 1U << shft;

            uint btr = value & mask;
            value = (ushort)(value & ~mask);

            return btr != 0;
        }

        /// <summary>
        /// Clears the specified bit in a mask and returns whether it was originally set.
        /// Similar in behavior to the x86 instruction BTR.
        /// </summary>
        /// <param name="value">The mask.</param>
        /// <param name="bitOffset">The ordinal position of the bit to clear.
        /// Any value outside the range [0..15] is treated as congruent mod 16.</param>
        [MethodImpl(MethodImplOptions.AggressiveInlining)]
        public static bool ClearBit(ref short value, int bitOffset)
        {
            int shft = bitOffset & 15;
            int mask = 1 << shft;

            int btr = value & mask;
            value = (short)(value & ~mask);

            return btr != 0;
        }

        /// <summary>
        /// Clears the specified bit in a mask and returns whether it was originally set.
        /// Similar in behavior to the x86 instruction BTR.
        /// </summary>
        /// <param name="value">The mask.</param>
        /// <param name="bitOffset">The ordinal position of the bit to clear.
        /// Any value outside the range [0..31] is treated as congruent mod 32.</param>
        [MethodImpl(MethodImplOptions.AggressiveInlining)]
        public static bool ClearBit(ref uint value, int bitOffset)
        {
            uint mask = 1U << bitOffset;

            uint btr = value & mask;
            value = value & ~mask;

            return btr != 0;
        }

        /// <summary>
        /// Clears the specified bit in a mask and returns whether it was originally set.
        /// Similar in behavior to the x86 instruction BTR.
        /// </summary>
        /// <param name="value">The mask.</param>
        /// <param name="bitOffset">The ordinal position of the bit to clear.
        /// Any value outside the range [0..31] is treated as congruent mod 32.</param>
        [MethodImpl(MethodImplOptions.AggressiveInlining)]
        public static bool ClearBit(ref int value, int bitOffset)
        {
            int mask = 1 << bitOffset;

            int btr = value & mask;
            value = value & ~mask;

            return btr != 0;
        }

        /// <summary>
        /// Clears the specified bit in a mask and returns whether it was originally set.
        /// Similar in behavior to the x86 instruction BTR.
        /// </summary>
        /// <param name="value">The mask.</param>
        /// <param name="bitOffset">The ordinal position of the bit to clear.
        /// Any value outside the range [0..63] is treated as congruent mod 64.</param>
        [MethodImpl(MethodImplOptions.AggressiveInlining)]
        public static bool ClearBit(ref ulong value, int bitOffset)
        {
            ulong mask = 1UL << bitOffset;

            ulong btr = value & mask;
            value = value & ~mask;

            return btr != 0;
        }

        /// <summary>
        /// Clears the specified bit in a mask and returns whether it was originally set.
        /// Similar in behavior to the x86 instruction BTR.
        /// </summary>
        /// <param name="value">The mask.</param>
        /// <param name="bitOffset">The ordinal position of the bit to clear.
        /// Any value outside the range [0..63] is treated as congruent mod 64.</param>
        [MethodImpl(MethodImplOptions.AggressiveInlining)]
        public static bool ClearBit(ref long value, int bitOffset)
        {
            long mask = 1L << bitOffset;

            long btr = value & mask;
            value = value & ~mask;

            return btr != 0;
        }

        #endregion

        #region InsertBit (Scalar)

        /// <summary>
        /// Sets the specified bit in a mask and returns the new value.
        /// </summary>
        /// <param name="value">The mask.</param>
        /// <param name="bitOffset">The ordinal position of the bit to write.
        /// Any value outside the range [0..7] is treated as congruent mod 8.</param>
        [MethodImpl(MethodImplOptions.AggressiveInlining)]
        public static byte InsertBit(byte value, int bitOffset)
        {
            int shft = bitOffset & 7;
            uint mask = 1U << shft;

            return (byte)(value | mask);
        }

        /// <summary>
        /// Sets the specified bit in a mask and returns the new value.
        /// </summary>
        /// <param name="value">The mask.</param>
        /// <param name="bitOffset">The ordinal position of the bit to write.
        /// Any value outside the range [0..7] is treated as congruent mod 8.</param>
        [MethodImpl(MethodImplOptions.AggressiveInlining)]
        public static sbyte InsertBit(sbyte value, int bitOffset)
            => unchecked((sbyte)InsertBit((byte)value, bitOffset));

        /// <summary>
        /// Sets the specified bit in a mask and returns the new value.
        /// </summary>
        /// <param name="value">The mask.</param>
        /// <param name="bitOffset">The ordinal position of the bit to write.
        /// Any value outside the range [0..15] is treated as congruent mod 32.</param>
        [MethodImpl(MethodImplOptions.AggressiveInlining)]
        public static ushort InsertBit(ushort value, int bitOffset)
        {
            int shft = bitOffset & 15;
            uint mask = 1U << shft;

            return (ushort)(value | mask);
        }

        /// <summary>
        /// Sets the specified bit in a mask and returns the new value.
        /// </summary>
        /// <param name="value">The mask.</param>
        /// <param name="bitOffset">The ordinal position of the bit to write.
        /// Any value outside the range [0..7] is treated as congruent mod 8.</param>
        [MethodImpl(MethodImplOptions.AggressiveInlining)]
        public static short InsertBit(short value, int bitOffset)
            => unchecked((short)InsertBit((ushort)value, bitOffset));

        /// <summary>
        /// Sets the specified bit in a mask and returns the new value.
        /// </summary>
        /// <param name="value">The mask.</param>
        /// <param name="bitOffset">The ordinal position of the bit to write.
        /// Any value outside the range [0..31] is treated as congruent mod 32.</param>
        [MethodImpl(MethodImplOptions.AggressiveInlining)]
        public static uint InsertBit(uint value, int bitOffset)
        {
            uint mask = 1U << bitOffset;

            return value | mask;
        }

        /// <summary>
        /// Sets the specified bit in a mask and returns the new value.
        /// </summary>
        /// <param name="value">The mask.</param>
        /// <param name="bitOffset">The ordinal position of the bit to write.
        /// Any value outside the range [0..7] is treated as congruent mod 8.</param>
        [MethodImpl(MethodImplOptions.AggressiveInlining)]
        public static int InsertBit(int value, int bitOffset)
            => unchecked((int)InsertBit((uint)value, bitOffset));

        /// <summary>
        /// Sets the specified bit in a mask and returns the new value.
        /// </summary>
        /// <param name="value">The mask.</param>
        /// <param name="bitOffset">The ordinal position of the bit to write.
        /// Any value outside the range [0..63] is treated as congruent mod 64.</param>
        [MethodImpl(MethodImplOptions.AggressiveInlining)]
        public static ulong InsertBit(ulong value, int bitOffset)
        {
            ulong mask = 1UL << bitOffset;

            return value | mask;
        }

        /// <summary>
        /// Sets the specified bit in a mask and returns the new value.
        /// </summary>
        /// <param name="value">The mask.</param>
        /// <param name="bitOffset">The ordinal position of the bit to write.
        /// Any value outside the range [0..7] is treated as congruent mod 8.</param>
        [MethodImpl(MethodImplOptions.AggressiveInlining)]
        public static long InsertBit(long value, int bitOffset)
            => unchecked((long)InsertBit((ulong)value, bitOffset));

        #endregion

        #region InsertBit (Ref)

        /// <summary>
        /// Sets the specified bit in a mask and returns whether it was originally set.
        /// Similar in behavior to the x86 instruction BTS.
        /// </summary>
        /// <param name="value">The mask.</param>
        /// <param name="bitOffset">The ordinal position of the bit to write.
        /// Any value outside the range [0..7] is treated as congruent mod 8.</param>
        [MethodImpl(MethodImplOptions.AggressiveInlining)]
        public static bool InsertBit(ref byte value, int bitOffset)
        {
            int shft = bitOffset & 7;
            uint mask = 1U << shft;

            uint bts = value & mask;
            value = (byte)(value | mask);

            return bts != 0;
        }

        /// <summary>
        /// Sets the specified bit in a mask and returns whether it was originally set.
        /// Similar in behavior to the x86 instruction BTS.
        /// </summary>
        /// <param name="value">The mask.</param>
        /// <param name="bitOffset">The ordinal position of the bit to write.
        /// Any value outside the range [0..7] is treated as congruent mod 8.</param>
        [MethodImpl(MethodImplOptions.AggressiveInlining)]
        public static bool InsertBit(ref sbyte value, int bitOffset)
        {
            int shft = bitOffset & 7;
            uint mask = 1U << shft;

            uint val = (uint)value;
            uint bts = val & mask;
            value = (sbyte)(val | mask);

            return bts != 0;
        }

        /// <summary>
        /// Sets the specified bit in a mask and returns whether it was originally set.
        /// Similar in behavior to the x86 instruction BTS.
        /// </summary>
        /// <param name="value">The mask.</param>
        /// <param name="bitOffset">The ordinal position of the bit to write.
        /// Any value outside the range [0..15] is treated as congruent mod 16.</param>
        [MethodImpl(MethodImplOptions.AggressiveInlining)]
        public static bool InsertBit(ref ushort value, int bitOffset)
        {
            int shft = bitOffset & 15;
            uint mask = 1U << shft;

            uint bts = value & mask;
            value = (ushort)(value | mask);

            return bts != 0;
        }

        /// <summary>
        /// Sets the specified bit in a mask and returns whether it was originally set.
        /// Similar in behavior to the x86 instruction BTS.
        /// </summary>
        /// <param name="value">The mask.</param>
        /// <param name="bitOffset">The ordinal position of the bit to write.
        /// Any value outside the range [0..15] is treated as congruent mod 16.</param>
        [MethodImpl(MethodImplOptions.AggressiveInlining)]
        public static bool InsertBit(ref short value, int bitOffset)
        {
            int shft = bitOffset & 15;
            uint mask = 1U << shft;

            uint val = (uint)value;
            uint bts = val & mask;
            value = (short)(val | mask);

            return bts != 0;
        }

        /// <summary>
        /// Sets the specified bit in a mask and returns whether it was originally set.
        /// Similar in behavior to the x86 instruction BTS.
        /// </summary>
        /// <param name="value">The mask.</param>
        /// <param name="bitOffset">The ordinal position of the bit to write.
        /// Any value outside the range [0..31] is treated as congruent mod 32.</param>
        [MethodImpl(MethodImplOptions.AggressiveInlining)]
        public static bool InsertBit(ref uint value, int bitOffset)
        {
            uint mask = 1U << bitOffset;

            uint bts = value & mask;
            value = value | mask;

            return bts != 0;
        }

        /// <summary>
        /// Sets the specified bit in a mask and returns whether it was originally set.
        /// Similar in behavior to the x86 instruction BTS.
        /// </summary>
        /// <param name="value">The mask.</param>
        /// <param name="bitOffset">The ordinal position of the bit to write.
        /// Any value outside the range [0..31] is treated as congruent mod 32.</param>
        [MethodImpl(MethodImplOptions.AggressiveInlining)]
        public static bool InsertBit(ref int value, int bitOffset)
        {
            int mask = 1 << bitOffset;

            int bts = value & mask;
            value = value | mask;

            return bts != 0;
        }

        /// <summary>
        /// Sets the specified bit in a mask and returns whether it was originally set.
        /// Similar in behavior to the x86 instruction BTS.
        /// </summary>
        /// <param name="value">The mask.</param>
        /// <param name="bitOffset">The ordinal position of the bit to write.
        /// Any value outside the range [0..63] is treated as congruent mod 64.</param>
        [MethodImpl(MethodImplOptions.AggressiveInlining)]
        public static bool InsertBit(ref ulong value, int bitOffset)
        {
            ulong mask = 1UL << bitOffset;

            ulong bts = value & mask;
            value = value | mask;

            return bts != 0;
        }

        /// <summary>
        /// Sets the specified bit in a mask and returns whether it was originally set.
        /// Similar in behavior to the x86 instruction BTS.
        /// </summary>
        /// <param name="value">The mask.</param>
        /// <param name="bitOffset">The ordinal position of the bit to write.
        /// Any value outside the range [0..63] is treated as congruent mod 64.</param>
        [MethodImpl(MethodImplOptions.AggressiveInlining)]
        public static bool InsertBit(ref long value, int bitOffset)
        {
            long mask = 1L << bitOffset;

            long bts = value & mask;
            value = value | mask;

            return bts != 0;
        }

        #endregion

        #region ComplementBit (Scalar)

        // Truth table (1)
        // v   m  | ~m  ^v  ~
        // 00  01 | 10  10  01
        // 01  01 | 10  11  00
        // 10  01 | 10  00  11
        // 11  01 | 10  01  10
        //                      
        // 00  10 | 01  01  10
        // 01  10 | 01  00  11
        // 10  10 | 01  11  00
        // 11  10 | 01  10  01

        /// <summary>
        /// Complements the specified bit in a mask and returns the new value.
        /// </summary>
        /// <param name="value">The mask.</param>
        /// <param name="bitOffset">The ordinal position of the bit to complement.
        /// Any value outside the range [0..7] is treated as congruent mod 8.</param>
        [MethodImpl(MethodImplOptions.AggressiveInlining)]
        public static byte ComplementBit(byte value, int bitOffset)
        {
            int shft = bitOffset & 7;
            uint mask = 1U << shft;

            mask = ~(~mask ^ value);
            return (byte)mask;
        }

        /// <summary>
        /// Complements the specified bit in a mask and returns the new value.
        /// </summary>
        /// <param name="value">The mask.</param>
        /// <param name="bitOffset">The ordinal position of the bit to complement.
        /// Any value outside the range [0..7] is treated as congruent mod 8.</param>
        [MethodImpl(MethodImplOptions.AggressiveInlining)]
        public static sbyte ComplementBit(sbyte value, int bitOffset)
            => unchecked((sbyte)ComplementBit((byte)value, bitOffset));

        /// <summary>
        /// Complements the specified bit in a mask and returns the new value.
        /// </summary>
        /// <param name="value">The mask.</param>
        /// <param name="bitOffset">The ordinal position of the bit to complement.
        /// Any value outside the range [0..15] is treated as congruent mod 16.</param>
        [MethodImpl(MethodImplOptions.AggressiveInlining)]
        public static ushort ComplementBit(ushort value, int bitOffset)
        {
            int shft = bitOffset & 15;
            uint mask = 1U << shft;

            mask = ~(~mask ^ value);
            return (ushort)mask;
        }

        /// <summary>
        /// Complements the specified bit in a mask and returns the new value.
        /// </summary>
        /// <param name="value">The mask.</param>
        /// <param name="bitOffset">The ordinal position of the bit to complement.
        /// Any value outside the range [0..7] is treated as congruent mod 8.</param>
        [MethodImpl(MethodImplOptions.AggressiveInlining)]
        public static short ComplementBit(short value, int bitOffset)
            => unchecked((short)ComplementBit((ushort)value, bitOffset));

        /// <summary>
        /// Complements the specified bit in a mask and returns the new value.
        /// </summary>
        /// <param name="value">The mask.</param>
        /// <param name="bitOffset">The ordinal position of the bit to complement.
        /// Any value outside the range [0..31] is treated as congruent mod 32.</param>
        [MethodImpl(MethodImplOptions.AggressiveInlining)]
        public static uint ComplementBit(uint value, int bitOffset)
        {
            uint mask = 1U << bitOffset;

            mask = ~(~mask ^ value);
            return mask;
        }

        /// <summary>
        /// Complements the specified bit in a mask and returns the new value.
        /// </summary>
        /// <param name="value">The mask.</param>
        /// <param name="bitOffset">The ordinal position of the bit to complement.
        /// Any value outside the range [0..7] is treated as congruent mod 8.</param>
        [MethodImpl(MethodImplOptions.AggressiveInlining)]
        public static int ComplementBit(int value, int bitOffset)
            => unchecked((int)ComplementBit((uint)value, bitOffset));

        /// <summary>
        /// Complements the specified bit in a mask and returns whether it was originally set.
        /// </summary>
        /// <param name="value">The mask.</param>
        /// <param name="bitOffset">The ordinal position of the bit to complement.
        /// Any value outside the range [0..63] is treated as congruent mod 64.</param>
        [MethodImpl(MethodImplOptions.AggressiveInlining)]
        public static ulong ComplementBit(ulong value, int bitOffset)
        {
            ulong mask = 1UL << bitOffset;

            mask = ~(~mask ^ value);
            return mask;
        }

        /// <summary>
        /// Complements the specified bit in a mask and returns the new value.
        /// </summary>
        /// <param name="value">The mask.</param>
        /// <param name="bitOffset">The ordinal position of the bit to complement.
        /// Any value outside the range [0..7] is treated as congruent mod 8.</param>
        [MethodImpl(MethodImplOptions.AggressiveInlining)]
        public static long ComplementBit(long value, int bitOffset)
            => unchecked((long)ComplementBit((ulong)value, bitOffset));

        #endregion

        #region ComplementBit (Ref)

        /// <summary>
        /// Complements the specified bit in a mask and returns whether it was originally set.
        /// Similar in behavior to the x86 instruction BTC.
        /// </summary>
        /// <param name="value">The mask.</param>
        /// <param name="bitOffset">The ordinal position of the bit to complement.
        /// Any value outside the range [0..7] is treated as congruent mod 8.</param>
        [MethodImpl(MethodImplOptions.AggressiveInlining)]
        public static bool ComplementBit(ref byte value, int bitOffset)
        {
            int shft = bitOffset & 7;
            uint mask = 1U << shft;

            uint btc = value & mask;
            value = (byte)~(~mask ^ value);

            return btc != 0;
        }

        /// <summary>
        /// Complements the specified bit in a mask and returns whether it was originally set.
        /// Similar in behavior to the x86 instruction BTC.
        /// </summary>
        /// <param name="value">The mask.</param>
        /// <param name="bitOffset">The ordinal position of the bit to complement.
        /// Any value outside the range [0..7] is treated as congruent mod 8.</param>
        [MethodImpl(MethodImplOptions.AggressiveInlining)]
        public static bool ComplementBit(ref sbyte value, int bitOffset)
        {
            int shft = bitOffset & 7;
            int mask = 1 << shft;

            int btc = value & mask;
            value = (sbyte)~(~mask ^ value);

            return btc != 0;
        }

        /// <summary>
        /// Complements the specified bit in a mask and returns whether it was originally set.
        /// Similar in behavior to the x86 instruction BTC.
        /// </summary>
        /// <param name="value">The mask.</param>
        /// <param name="bitOffset">The ordinal position of the bit to complement.
        /// Any value outside the range [0..15] is treated as congruent mod 16.</param>
        [MethodImpl(MethodImplOptions.AggressiveInlining)]
        public static bool ComplementBit(ref ushort value, int bitOffset)
        {
            int shft = bitOffset & 15;
            uint mask = 1U << shft;

            uint btc = value & mask;
            value = (ushort)~(~mask ^ value);

            return btc != 0;
        }

        /// <summary>
        /// Complements the specified bit in a mask and returns whether it was originally set.
        /// Similar in behavior to the x86 instruction BTC.
        /// </summary>
        /// <param name="value">The mask.</param>
        /// <param name="bitOffset">The ordinal position of the bit to complement.
        /// Any value outside the range [0..15] is treated as congruent mod 16.</param>
        [MethodImpl(MethodImplOptions.AggressiveInlining)]
        public static bool ComplementBit(ref short value, int bitOffset)
        {
            int shft = bitOffset & 15;
            int mask = 1 << shft;

            int btc = value & mask;
            value = (short)~(~mask ^ value);

            return btc != 0;
        }

        /// <summary>
        /// Complements the specified bit in a mask and returns whether it was originally set.
        /// Similar in behavior to the x86 instruction BTC.
        /// </summary>
        /// <param name="value">The mask.</param>
        /// <param name="bitOffset">The ordinal position of the bit to complement.
        /// Any value outside the range [0..31] is treated as congruent mod 32.</param>
        [MethodImpl(MethodImplOptions.AggressiveInlining)]
        public static bool ComplementBit(ref uint value, int bitOffset)
        {
            uint mask = 1U << bitOffset;

            uint btc = value & mask;
            value = ~(~mask ^ value);

            return btc != 0;
        }

        /// <summary>
        /// Complements the specified bit in a mask and returns whether it was originally set.
        /// Similar in behavior to the x86 instruction BTC.
        /// </summary>
        /// <param name="value">The mask.</param>
        /// <param name="bitOffset">The ordinal position of the bit to complement.
        /// Any value outside the range [0..31] is treated as congruent mod 32.</param>
        [MethodImpl(MethodImplOptions.AggressiveInlining)]
        public static bool ComplementBit(ref int value, int bitOffset)
        {
            int mask = 1 << bitOffset;

            int btc = value & mask;
            value = ~(~mask ^ value);

            return btc != 0;
        }

        /// <summary>
        /// Complements the specified bit in a mask and returns whether it was originally set.
        /// Similar in behavior to the x86 instruction BTC.
        /// </summary>
        /// <param name="value">The mask.</param>
        /// <param name="bitOffset">The ordinal position of the bit to complement.
        /// Any value outside the range [0..63] is treated as congruent mod 64.</param>
        [MethodImpl(MethodImplOptions.AggressiveInlining)]
        public static bool ComplementBit(ref ulong value, int bitOffset)
        {
            ulong mask = 1UL << bitOffset;

            ulong btc = value & mask;
            value = ~(~mask ^ value);

            return btc != 0;
        }

        /// <summary>
        /// Complements the specified bit in a mask and returns whether it was originally set.
        /// Similar in behavior to the x86 instruction BTC.
        /// </summary>
        /// <param name="value">The mask.</param>
        /// <param name="bitOffset">The ordinal position of the bit to complement.
        /// Any value outside the range [0..63] is treated as congruent mod 64.</param>
        [MethodImpl(MethodImplOptions.AggressiveInlining)]
        public static bool ComplementBit(ref long value, int bitOffset)
        {
            long mask = 1L << bitOffset;

            long btc = value & mask;
            value = ~(~mask ^ value);

            return btc != 0;
        }

        #endregion

        #region Rotate

        // Will compile to instrinsics if pattern complies (uint/ulong):
        // https://github.com/dotnet/coreclr/pull/1830
        // There is NO intrinsics support for byte/ushort rotation.

        /// <summary>
        /// Rotates the specified value left by the specified number of bits.
        /// Similar in behavior to the x86 instruction ROL.
        /// </summary>
        /// <param name="value">The value to rotate.</param>
        /// <param name="offset">The number of bits to rotate by.
        /// Any value outside the range [0..7] is treated as congruent mod 8.</param>
        /// <returns>The rotated value.</returns>
        [MethodImpl(MethodImplOptions.AggressiveInlining)]
        public static byte RotateLeft(byte value, int offset)
        {
            int shft = offset & 7;
            uint val = value;

            // Will NOT compile to instrinsics
            val = (val << shft) | (val >> (8 - shft));
            return (byte)val;
        }

        /// <summary>
        /// Rotates the specified value left by the specified number of bits.
        /// Similar in behavior to the x86 instruction ROL.
        /// </summary>
        /// <param name="value">The value to rotate.</param>
        /// <param name="offset">The number of bits to rotate by.
        /// Any value outside the range [0..7] is treated as congruent mod 8.</param>
        /// <returns>The rotated value.</returns>
        [MethodImpl(MethodImplOptions.AggressiveInlining)]
        public static sbyte RotateLeft(sbyte value, int offset)
            => unchecked((sbyte)RotateLeft((byte)value, offset));

        /// <summary>
        /// Rotates the specified value right by the specified number of bits.
        /// Similar in behavior to the x86 instruction ROR.
        /// </summary>
        /// <param name="value">The value to rotate.</param>
        /// <param name="offset">The number of bits to rotate by.
        /// Any value outside the range [0..7] is treated as congruent mod 8.</param>
        /// <returns>The rotated value.</returns>
        [MethodImpl(MethodImplOptions.AggressiveInlining)]
        public static byte RotateRight(byte value, int offset)
        {
            int shft = offset & 7;
            uint val = value;

            // Will NOT compile to instrinsics
            val = (val >> shft) | (val << (8 - shft));
            return (byte)val;
        }

        /// <summary>
        /// Rotates the specified value right by the specified number of bits.
        /// Similar in behavior to the x86 instruction ROR.
        /// </summary>
        /// <param name="value">The value to rotate.</param>
        /// <param name="offset">The number of bits to rotate by.
        /// Any value outside the range [0..7] is treated as congruent mod 8.</param>
        /// <returns>The rotated value.</returns>
        [MethodImpl(MethodImplOptions.AggressiveInlining)]
        public static sbyte RotateRight(sbyte value, int offset)
            => unchecked((sbyte)RotateRight((byte)value, offset));

        /// <summary>
        /// Rotates the specified value left by the specified number of bits.
        /// Similar in behavior to the x86 instruction ROL.
        /// </summary>
        /// <param name="value">The value to rotate.</param>
        /// <param name="offset">The number of bits to rotate by.
        /// Any value outside the range [0..15] is treated as congruent mod 16.</param>
        /// <returns>The rotated value.</returns>
        [MethodImpl(MethodImplOptions.AggressiveInlining)]
        public static ushort RotateLeft(ushort value, int offset)
        {
            int shft = offset & 15;
            uint val = value;

            // Will NOT compile to instrinsics
            val = (val << shft) | (val >> (16 - shft));
            return (ushort)val;
        }

        /// <summary>
        /// Rotates the specified value left by the specified number of bits.
        /// Similar in behavior to the x86 instruction ROL.
        /// </summary>
        /// <param name="value">The value to rotate.</param>
        /// <param name="offset">The number of bits to rotate by.
        /// Any value outside the range [0..7] is treated as congruent mod 8.</param>
        /// <returns>The rotated value.</returns>
        [MethodImpl(MethodImplOptions.AggressiveInlining)]
        public static short RotateLeft(short value, int offset)
            => unchecked((short)RotateLeft((ushort)value, offset));

        /// <summary>
        /// Rotates the specified value right by the specified number of bits.
        /// Similar in behavior to the x86 instruction ROR.
        /// </summary>
        /// <param name="value">The value to rotate.</param>
        /// <param name="offset">The number of bits to rotate by.
        /// Any value outside the range [0..15] is treated as congruent mod 16.</param>
        /// <returns>The rotated value.</returns>
        [MethodImpl(MethodImplOptions.AggressiveInlining)]
        public static ushort RotateRight(ushort value, int offset)
        {
            int shft = offset & 15;
            uint val = value;

            // Will NOT compile to instrinsics
            val = (val >> shft) | (val << (16 - shft));
            return (ushort)val;
        }

        /// <summary>
        /// Rotates the specified value right by the specified number of bits.
        /// Similar in behavior to the x86 instruction ROR.
        /// </summary>
        /// <param name="value">The value to rotate.</param>
        /// <param name="offset">The number of bits to rotate by.
        /// Any value outside the range [0..7] is treated as congruent mod 8.</param>
        /// <returns>The rotated value.</returns>
        [MethodImpl(MethodImplOptions.AggressiveInlining)]
        public static short RotateRight(short value, int offset)
            => unchecked((short)RotateRight((ushort)value, offset));

        /// <summary>
        /// Rotates the specified value left by the specified number of bits.
        /// Similar in behavior to the x86 instruction ROL.
        /// </summary>
        /// <param name="value">The value to rotate.</param>
        /// <param name="offset">The number of bits to rotate by.
        /// Any value outside the range [0..31] is treated as congruent mod 32.</param>
        /// <returns>The rotated value.</returns>
        [MethodImpl(MethodImplOptions.AggressiveInlining)]
        public static uint RotateLeft(uint value, int offset)
        {
            uint val = (value << offset) | (value >> (32 - offset));
            return val;
        }

        /// <summary>
        /// Rotates the specified value left by the specified number of bits.
        /// Similar in behavior to the x86 instruction ROL.
        /// </summary>
        /// <param name="value">The value to rotate.</param>
        /// <param name="offset">The number of bits to rotate by.
        /// Any value outside the range [0..7] is treated as congruent mod 8.</param>
        /// <returns>The rotated value.</returns>
        [MethodImpl(MethodImplOptions.AggressiveInlining)]
        public static int RotateLeft(int value, int offset)
            => unchecked((int)RotateLeft((uint)value, offset));

        /// <summary>
        /// Rotates the specified value right by the specified number of bits.
        /// Similar in behavior to the x86 instruction ROR.
        /// </summary>
        /// <param name="value">The value to rotate.</param>
        /// <param name="offset">The number of bits to rotate by.
        /// Any value outside the range [0..31] is treated as congruent mod 32.</param>
        /// <returns>The rotated value.</returns>
        [MethodImpl(MethodImplOptions.AggressiveInlining)]
        public static uint RotateRight(uint value, int offset)
        {
            uint val = (value >> offset) | (value << (32 - offset));
            return val;
        }

        /// <summary>
        /// Rotates the specified value right by the specified number of bits.
        /// Similar in behavior to the x86 instruction ROR.
        /// </summary>
        /// <param name="value">The value to rotate.</param>
        /// <param name="offset">The number of bits to rotate by.
        /// Any value outside the range [0..7] is treated as congruent mod 8.</param>
        /// <returns>The rotated value.</returns>
        [MethodImpl(MethodImplOptions.AggressiveInlining)]
        public static int RotateRight(int value, int offset)
            => unchecked((int)RotateRight((uint)value, offset));

        /// <summary>
        /// Rotates the specified value left by the specified number of bits.
        /// Similar in behavior to the x86 instruction ROL.
        /// </summary>
        /// <param name="value">The value to rotate.</param>
        /// <param name="offset">The number of bits to rotate by.
        /// Any value outside the range [0..63] is treated as congruent mod 64.</param>
        /// <returns>The rotated value.</returns>
        [MethodImpl(MethodImplOptions.AggressiveInlining)]
        public static ulong RotateLeft(ulong value, int offset)
        {
            ulong val = (value << offset) | (value >> (64 - offset));
            return val;
        }

        /// <summary>
        /// Rotates the specified value left by the specified number of bits.
        /// Similar in behavior to the x86 instruction ROL.
        /// </summary>
        /// <param name="value">The value to rotate.</param>
        /// <param name="offset">The number of bits to rotate by.
        /// Any value outside the range [0..7] is treated as congruent mod 8.</param>
        /// <returns>The rotated value.</returns>
        [MethodImpl(MethodImplOptions.AggressiveInlining)]
        public static long RotateLeft(long value, int offset)
            => unchecked((long)RotateLeft((ulong)value, offset));

        /// <summary>
        /// Rotates the specified value right by the specified number of bits.
        /// Similar in behavior to the x86 instruction ROR.
        /// </summary>
        /// <param name="value">The value to rotate.</param>
        /// <param name="offset">The number of bits to rotate by.
        /// Any value outside the range [0..63] is treated as congruent mod 64.</param>
        /// <returns>The rotated value.</returns>
        [MethodImpl(MethodImplOptions.AggressiveInlining)]
        public static ulong RotateRight(ulong value, int offset)
        {
            ulong val = (value >> offset) | (value << (64 - offset));
            return val;
        }

        /// <summary>
        /// Rotates the specified value right by the specified number of bits.
        /// Similar in behavior to the x86 instruction ROR.
        /// </summary>
        /// <param name="value">The value to rotate.</param>
        /// <param name="offset">The number of bits to rotate by.
        /// Any value outside the range [0..7] is treated as congruent mod 8.</param>
        /// <returns>The rotated value.</returns>
        [MethodImpl(MethodImplOptions.AggressiveInlining)]
        public static long RotateRight(long value, int offset)
            => unchecked((long)RotateRight((ulong)value, offset));

        #endregion

        #region PopCount

        /// <summary>
        /// Returns the population count (number of bits set) of a mask.
        /// Similar in behavior to the x86 instruction POPCNT.
        /// </summary>
        /// <param name="value">The mask.</param>
        [MethodImpl(MethodImplOptions.AggressiveInlining)]
        public static int PopCount(uint value)
        {
            const uint c0 = 0x_5555_5555;
            const uint c1 = 0x_3333_3333;
            const uint c2 = 0x_0F0F_0F0F;
            const uint c3 = 0x_0101_0101;

            uint val = value;

            val -= (val >> 1) & c0;
            val = (val & c1) + ((val >> 2) & c1);
            val = (val + (val >> 4)) & c2;
            val *= c3;
            val >>= 24;

            return (int)val;
        }

        /// <summary>
        /// Returns the population count (number of bits set) of a mask.
        /// Similar in behavior to the x86 instruction POPCNT.
        /// </summary>
        /// <param name="value">The mask.</param>
        [MethodImpl(MethodImplOptions.AggressiveInlining)]
        public static int PopCount(int value)
            => unchecked(PopCount((uint)value));

        /// <summary>
        /// Returns the population count (number of bits set) of a mask.
        /// Similar in behavior to the x86 instruction POPCNT.
        /// </summary>
        /// <param name="value">The mask.</param>
        [MethodImpl(MethodImplOptions.AggressiveInlining)]
        public static int PopCount(ulong value)
        {
            const ulong c0 = 0x_5555_5555_5555_5555;
            const ulong c1 = 0x_3333_3333_3333_3333;
            const ulong c2 = 0x_0F0F_0F0F_0F0F_0F0F;
            const ulong c3 = 0x_0101_0101_0101_0101;

            ulong val = value;

            val -= (value >> 1) & c0;
            val = (val & c1) + ((val >> 2) & c1);
            val = (val + (val >> 4)) & c2;
            val *= c3;
            val >>= 56;

            return (int)val;
        }

        /// <summary>
        /// Returns the population count (number of bits set) of a mask.
        /// Similar in behavior to the x86 instruction POPCNT.
        /// </summary>
        /// <param name="value">The mask.</param>
        [MethodImpl(MethodImplOptions.AggressiveInlining)]
        public static int PopCount(long value)
            => unchecked(PopCount((ulong)value));

        #endregion

        #region LeadingZeros

        private static readonly byte[] s_deBruijn32 = new byte[32]
        {
            00, 09, 01, 10, 13, 21, 02, 29,
            11, 14, 16, 18, 22, 25, 03, 30,
            08, 12, 20, 28, 15, 17, 24, 07,
            19, 27, 23, 06, 26, 05, 04, 31
        };

<<<<<<< HEAD
        private const uint deBruijn32 = 0x07C4_ACDDu;
=======
        private const uint DeBruijn32 = 0x07C4_ACDDu;
>>>>>>> d3417b0f

        /// <summary>
        /// Count the number of leading zero bits in a mask.
        /// Similar in behavior to the x86 instruction LZCNT.
        /// </summary>
        /// <param name="value">The mask.</param>
        [MethodImpl(MethodImplOptions.AggressiveInlining)]
        public static int LeadingZeros(byte value)
<<<<<<< HEAD
            => LeadingZeros((uint)value) - 24; // Delegate to intrinsic
=======
        {
            uint val = value;

            //                   1000 0000
            val |= val >> 01; // 1100 0000
            val |= val >> 02; // 1111 0000
            val |= val >> 04; // 1111 1111

            uint ix = (val * DeBruijn32) >> 27;
            int zeros = 7 - s_deBruijn32[ix];
            
            // Log(0) is undefined: Return 8.
            zeros += BoolToByte.Unsafe(value == 0);
>>>>>>> d3417b0f

        /// <summary>
        /// Count the number of leading zero bits in a mask.
        /// Similar in behavior to the x86 instruction LZCNT.
        /// </summary>
        /// <param name="value">The mask.</param>
        [MethodImpl(MethodImplOptions.AggressiveInlining)]
        public static int LeadingZeros(sbyte value)
            => unchecked(LeadingZeros((byte)value));

        /// <summary>
        /// Count the number of leading zero bits in a mask.
        /// Similar in behavior to the x86 instruction LZCNT.
        /// </summary>
        /// <param name="value">The mask.</param>
        [MethodImpl(MethodImplOptions.AggressiveInlining)]
        public static int LeadingZeros(ushort value)
<<<<<<< HEAD
            => LeadingZeros((uint)value) - 16; // Delegate to intrinsic
=======
        {
            uint val = value;

            //                   1000 0000 0000 0000
            val |= val >> 01; // 1100 0000 0000 0000
            val |= val >> 02; // 1111 0000 0000 0000
            val |= val >> 04; // 1111 1111 0000 0000
            val |= val >> 08; // 1111 1111 1111 1111

            uint ix = (val * DeBruijn32) >> 27;
            int zeros = 15 - s_deBruijn32[ix];
>>>>>>> d3417b0f

        /// <summary>
        /// Count the number of leading zero bits in a mask.
        /// Similar in behavior to the x86 instruction LZCNT.
        /// </summary>
        /// <param name="value">The mask.</param>
        [MethodImpl(MethodImplOptions.AggressiveInlining)]
        public static int LeadingZeros(short value)
            => unchecked(LeadingZeros((ushort)value));

        /// <summary>
        /// Count the number of leading zero bits in a mask.
        /// Similar in behavior to the x86 instruction LZCNT.
        /// </summary>
        /// <param name="value">The mask.</param>
        [MethodImpl(MethodImplOptions.AggressiveInlining)]
        public static int LeadingZeros(uint value)
        {
            uint val = FillTrailingOnes(value);

<<<<<<< HEAD
            uint ix = (val * deBruijn32) >> 27;
=======
            uint ix = (val * DeBruijn32) >> 27;
>>>>>>> d3417b0f
            int zeros = 31 - s_deBruijn32[ix];

            // Log(0) is undefined: Return 32.
            zeros += Evaluate(value == 0, 1);

            return zeros;
        }

        /// <summary>
        /// Count the number of leading zero bits in a mask.
        /// Similar in behavior to the x86 instruction LZCNT.
        /// </summary>
        /// <param name="value">The mask.</param>
        [MethodImpl(MethodImplOptions.AggressiveInlining)]
        public static int LeadingZeros(int value)
            => unchecked(LeadingZeros((uint)value));

        /// <summary>
        /// Count the number of leading zero bits in a mask.
        /// Similar in behavior to the x86 instruction LZCNT.
        /// </summary>
        /// <param name="value">The mask.</param>
        [MethodImpl(MethodImplOptions.AggressiveInlining)]
        public static int LeadingZeros(ulong value)
        {
            ulong val = FillTrailingOnes(value);

            // Instead of using a 64-bit lookup table,
            // we use the existing 32-bit table twice.

            uint hv = (uint)(val >> 32); // High-32
            uint bv = (uint)val; // Low-32

<<<<<<< HEAD
            uint hi = (hv * deBruijn32) >> 27;
            uint bi = (bv * deBruijn32) >> 27;
=======
            uint mi = (mv * DeBruijn32) >> 27;
            uint ni = (nv * DeBruijn32) >> 27;
>>>>>>> d3417b0f

            uint h = (uint)(31 - s_deBruijn32[hi]);
            uint b = (uint)(31 - s_deBruijn32[bi]); // Use warm cache

            // Log(0) is undefined: Return 32 + 32.
            h += Evaluate((value >> 32) == 0, 1U);
            b += Evaluate(value == 0, 1U);

            // Truth table
            // h   b  h32 actual   h + (b * m32 ? 1 : 0)
            // 32 32  1   32+32   32 + (32 * 1)
            // 32  b  1   32+b    32 + (b * 1)
            // h  32  0   h        h + (32 * 0)
            // h   b  0   h        h + (b * 0)

            b = Evaluate(h == 32, b); // Only add b if h==32
            return (int)(h + b);
        }

        /// <summary>
        /// Count the number of leading zero bits in a mask.
        /// Similar in behavior to the x86 instruction LZCNT.
        /// </summary>
        /// <param name="value">The mask.</param>
        [MethodImpl(MethodImplOptions.AggressiveInlining)]
        public static int LeadingZeros(long value)
            => unchecked(LeadingZeros((ulong)value));

        #endregion

        #region LeadingOnes

        /// <summary>
        /// Count the number of leading one bits in a mask.
        /// </summary>
        /// <param name="value">The mask.</param>
        [MethodImpl(MethodImplOptions.AggressiveInlining)]
        public static int LeadingOnes(byte value)
            => LeadingZeros((byte)~value);

        /// <summary>
        /// Count the number of leading one bits in a mask.
        /// </summary>
        /// <param name="value">The mask.</param>
        [MethodImpl(MethodImplOptions.AggressiveInlining)]
        public static int LeadingOnes(sbyte value)
            => unchecked(LeadingOnes((byte)value));

        /// <summary>
        /// Count the number of leading one bits in a mask.
        /// </summary>
        /// <param name="value">The mask.</param>
        [MethodImpl(MethodImplOptions.AggressiveInlining)]
        public static int LeadingOnes(ushort value)
            => LeadingZeros((ushort)~value);

        /// <summary>
        /// Count the number of leading one bits in a mask.
        /// </summary>
        /// <param name="value">The mask.</param>
        [MethodImpl(MethodImplOptions.AggressiveInlining)]
        public static int LeadingOnes(short value)
            => unchecked(LeadingOnes((ushort)value));

        /// <summary>
        /// Count the number of leading one bits in a mask.
        /// </summary>
        /// <param name="value">The mask.</param>
        [MethodImpl(MethodImplOptions.AggressiveInlining)]
        public static int LeadingOnes(uint value)
            => LeadingZeros(~value);

        /// <summary>
        /// Count the number of leading one bits in a mask.
        /// </summary>
        /// <param name="value">The mask.</param>
        [MethodImpl(MethodImplOptions.AggressiveInlining)]
        public static int LeadingOnes(int value)
            => unchecked(LeadingOnes((uint)value));

        /// <summary>
        /// Count the number of leading one bits in a mask.
        /// </summary>
        /// <param name="value">The mask.</param>
        [MethodImpl(MethodImplOptions.AggressiveInlining)]
        public static int LeadingOnes(ulong value)
            => LeadingZeros(~value);

        /// <summary>
        /// Count the number of leading one bits in a mask.
        /// </summary>
        /// <param name="value">The mask.</param>
        [MethodImpl(MethodImplOptions.AggressiveInlining)]
        public static int LeadingOnes(long value)
            => unchecked(LeadingOnes((ulong)value));

        #endregion

        #region TrailingZeros

        static BitOps()
        {
            // We want to map [0, 2^0, 2^1, 2^2, ..., 2^32] to the smallest contiguous range, ideally [0..32] since 33 is the range cardinality.
            // Mod-37 is a simple perfect-hashing scheme over this range, where 37 is chosen as the smallest prime greater than 33.
            const int p = 37;

            long n = 1;
            for (byte i = 1; i < p; i++)
            {
                int m = (int)(n % p); // Hash
                byte z = (byte)(i - 1); // Trailing zeros

                s_trail32u[m] = z;

                n <<= 1; // mul 2
            }

            s_trail32u[0] = 32; // Loop excludes [0]
        }

        private static readonly byte[] s_trail32u = new byte[37];

        /// <summary>
        /// Count the number of trailing zero bits in a mask.
        /// Similar in behavior to the x86 instruction TZCNT.
        /// </summary>
        /// <param name="value">The mask.</param>
        [MethodImpl(MethodImplOptions.AggressiveInlining)]
        public static int TrailingZeros(byte value)
            => Math.Min(8, TrailingZeros((uint)value)); // Delegate to intrinsic

        /// <summary>
        /// Count the number of trailing zero bits in a mask.
        /// Similar in behavior to the x86 instruction TZCNT.
        /// </summary>
        /// <param name="value">The mask.</param>
        [MethodImpl(MethodImplOptions.AggressiveInlining)]
        public static int TrailingZeros(sbyte value)
            => unchecked(TrailingZeros((byte)value));

        /// <summary>
        /// Count the number of trailing zero bits in a mask.
        /// Similar in behavior to the x86 instruction TZCNT.
        /// </summary>
        /// <param name="value">The mask.</param>
        [MethodImpl(MethodImplOptions.AggressiveInlining)]
        public static int TrailingZeros(ushort value)
            => Math.Min(16, TrailingZeros((uint)value)); // Delegate to intrinsic

        /// <summary>
        /// Count the number of trailing zero bits in a mask.
        /// Similar in behavior to the x86 instruction TZCNT.
        /// </summary>
        /// <param name="value">The mask.</param>
        [MethodImpl(MethodImplOptions.AggressiveInlining)]
        public static int TrailingZeros(short value)
            => unchecked(TrailingZeros((ushort)value));

        /// <summary>
        /// Count the number of trailing zero bits in a mask.
        /// Similar in behavior to the x86 instruction TZCNT.
        /// </summary>
        /// <param name="value">The mask.</param>
        [MethodImpl(MethodImplOptions.AggressiveInlining)]
        public static int TrailingZeros(uint value)
        {
            // The expression (n & -n) returns lsb(n).
            // Only possible values are therefore [0,1,2,4,...]
            long lsb = value & -value; // eg 44==0010 1100 -> (44 & -44) -> 4. 4==0100, which is the lsb of 44.

            lsb %= 37; // mod 37

            // Benchmark: Lookup is 2x faster than Switch
            // Method |     Mean |     Error | StdDev    | Scaled |
            //------- | ---------| ----------| ----------| -------|
            // Lookup | 2.920 ns | 0.0893 ns | 0.2632 ns |   1.00 |
            // Switch | 6.548 ns | 0.1301 ns | 0.2855 ns |   2.26 |

            byte cnt = s_trail32u[lsb]; // eg 44 -> 2 (44==0010 1100 has 2 trailing zeros)

            // NoOp: Hashing scheme has unused outputs (inputs 4,294,967,296 and higher do not fit a uint)
            Debug.Assert(lsb != 7 && lsb != 14 && lsb != 19 && lsb != 28, $"{value} resulted in unexpected {typeof(uint)} hash {lsb}, with count {cnt}");

            return cnt;
        }

        /// <summary>
        /// Count the number of trailing zero bits in a mask.
        /// Similar in behavior to the x86 instruction TZCNT.
        /// </summary>
        /// <param name="value">The mask.</param>
        [MethodImpl(MethodImplOptions.AggressiveInlining)]
        public static int TrailingZeros(int value)
            => unchecked(TrailingZeros((uint)value));

        /// <summary>
        /// Count the number of trailing zero bits in a mask.
        /// Similar in behavior to the x86 instruction TZCNT.
        /// </summary>
        /// <param name="value">The mask.</param>
        [MethodImpl(MethodImplOptions.AggressiveInlining)]
        public static int TrailingZeros(ulong value)
        {
            // Instead of using a 64-bit lookup table,
            // we use the existing 32-bit table twice.

            uint hv = (uint)(value >> 32); // High-32
            uint bv = (uint)value; // Low-32

            long hi = hv & -hv;
            long bi = bv & -bv;

            hi %= 37; // mod 37
            bi %= 37;

            uint h = s_trail32u[hi];
            uint b = s_trail32u[bi]; // Use warm cache

            // Truth table
            // h   b  b32 actual  b + (h * b32 ? 1 : 0)
            // 32 32  1   32+32  32 + (32 * 1)
            // 32  b  0   b       b + (32 * 0)
            // h  32  1   32+h   32 + (h * 1)
            // h   b  0   b       b + (h * 0)

            h = Evaluate(b == 32, h); // Only add h if b==32
            return (int)(b + h);
        }

        /// <summary>
        /// Count the number of trailing zero bits in a mask.
        /// Similar in behavior to the x86 instruction TZCNT.
        /// </summary>
        /// <param name="value">The mask.</param>
        [MethodImpl(MethodImplOptions.AggressiveInlining)]
        public static int TrailingZeros(long value)
            => unchecked(TrailingZeros((ulong)value));

        #endregion

        #region TrailingOnes

        /// <summary>
        /// Count the number of trailing one bits in a mask.
        /// </summary>
        /// <param name="value">The mask.</param>
        [MethodImpl(MethodImplOptions.AggressiveInlining)]
        public static int TrailingOnes(byte value)
            => TrailingZeros((byte)~value);

        /// <summary>
        /// Count the number of trailing one bits in a mask.
        /// </summary>
        /// <param name="value">The mask.</param>
        [MethodImpl(MethodImplOptions.AggressiveInlining)]
        public static int TrailingOnes(sbyte value)
            => unchecked(TrailingOnes((byte)value));

        /// <summary>
        /// Count the number of trailing one bits in a mask.
        /// </summary>
        /// <param name="value">The mask.</param>
        [MethodImpl(MethodImplOptions.AggressiveInlining)]
        public static int TrailingOnes(ushort value)
            => TrailingZeros((ushort)~value);

        /// <summary>
        /// Count the number of trailing one bits in a mask.
        /// </summary>
        /// <param name="value">The mask.</param>
        [MethodImpl(MethodImplOptions.AggressiveInlining)]
        public static int TrailingOnes(short value)
            => unchecked(TrailingOnes((ushort)value));

        /// <summary>
        /// Count the number of trailing one bits in a mask.
        /// </summary>
        /// <param name="value">The mask.</param>
        [MethodImpl(MethodImplOptions.AggressiveInlining)]
<<<<<<< HEAD
        public static int TrailingOnes(uint value)
            => TrailingZeros(~value);
=======
        internal static int Log2Low(byte value)
        {
            // Perf: Do not use guard clauses; callers must be trusted
            Debug.Assert(value > 0);

            uint val = value;

            //                   1000 0000
            val |= val >> 01; // 1100 0000
            val |= val >> 02; // 1111 0000
            val |= val >> 04; // 1111 1111

            uint ix = (val * DeBruijn32) >> 27;

            byte log = s_deBruijn32[ix];
            return log;
        }
>>>>>>> d3417b0f

        /// <summary>
        /// Count the number of trailing one bits in a mask.
        /// </summary>
        /// <param name="value">The mask.</param>
        [MethodImpl(MethodImplOptions.AggressiveInlining)]
<<<<<<< HEAD
        public static int TrailingOnes(int value)
            => unchecked(TrailingOnes((uint)value));
=======
        internal static int Log2Low(ushort value)
        {
            // Perf: Do not use guard clauses; callers must be trusted
            Debug.Assert(value > 0);

            uint val = value;

            //                   1000 0000 0000 0000
            val |= val >> 01; // 1100 0000 0000 0000
            val |= val >> 02; // 1111 0000 0000 0000
            val |= val >> 04; // 1111 1111 0000 0000
            val |= val >> 08; // 1111 1111 1111 1111

            uint ix = (val * DeBruijn32) >> 27;

            byte log = s_deBruijn32[ix];
            return log;
        }
>>>>>>> d3417b0f

        /// <summary>
        /// Count the number of trailing one bits in a mask.
        /// </summary>
        /// <param name="value">The mask.</param>
        [MethodImpl(MethodImplOptions.AggressiveInlining)]
<<<<<<< HEAD
        public static int TrailingOnes(ulong value) 
            => TrailingZeros(~value);
=======
        internal static int Log2Low(uint value)
        {
            // Perf: Do not use guard clauses; callers must be trusted
            Debug.Assert(value > 0);

            uint val = value;

            //                   1000 0000 0000 0000 0000 0000 0000 0000
            val |= val >> 01; // 1100 0000 0000 0000 0000 0000 0000 0000
            val |= val >> 02; // 1111 0000 0000 0000 0000 0000 0000 0000
            val |= val >> 04; // 1111 1111 0000 0000 0000 0000 0000 0000
            val |= val >> 08; // 1111 1111 1111 1111 0000 0000 0000 0000
            val |= val >> 16; // 1111 1111 1111 1111 1111 1111 1111 1111

            uint ix = (val * DeBruijn32) >> 27;

            byte log = s_deBruijn32[ix];
            return log;
        }
>>>>>>> d3417b0f

        /// <summary>
        /// Count the number of trailing one bits in a mask.
        /// </summary>
        /// <param name="value">The mask.</param>
        [MethodImpl(MethodImplOptions.AggressiveInlining)]
        public static int TrailingOnes(long value)
            => unchecked(TrailingOnes((ulong)value));

        #endregion

        #region Evaluate

        /// <summary>
        /// Converts a boolean to a byte value, without branching.
        /// Returns 1 if True, else returns 0.
        /// </summary>
        /// <param name="condition">The value to convert.</param>
        [MethodImpl(MethodImplOptions.AggressiveInlining)]
        public static byte Evaluate(bool condition)
            => Unsafe.As<bool, byte>(ref condition); // N|0

        /// <summary>
        /// Converts a boolean to an integer value, without branching.
        /// Returns <paramref name="trueValue"/> if True, else returns <paramref name="falseValue"/>.
        /// </summary>
        /// <param name="condition">The value to convert.</param>
        /// <param name="trueValue">The value to return if True.</param>
        /// <param name="falseValue">The value to return if False.</param>
        [MethodImpl(MethodImplOptions.AggressiveInlining)]
        public static uint Evaluate(bool condition, uint trueValue, uint falseValue)
        {
            uint val = Unsafe.As<bool, byte>(ref condition); // 1|0

            val = (val * trueValue)
                + ((1 - val) * falseValue);

            return val;
        }

        /// <summary>
        /// Converts a boolean to an integer value, without branching.
        /// Returns <paramref name="trueValue"/> if True, else returns <paramref name="falseValue"/>.
        /// </summary>
        /// <param name="condition">The value to convert.</param>
        /// <param name="trueValue">The value to return if True.</param>
        /// <param name="falseValue">The value to return if False.</param>
        [MethodImpl(MethodImplOptions.AggressiveInlining)]
        public static int Evaluate(bool condition, int trueValue, int falseValue)
        {
            int val = Unsafe.As<bool, byte>(ref condition); // 1|0

            val = (val * trueValue)
                + ((1 - val) * falseValue);

            return val;
        }

        /// <summary>
        /// Converts a boolean to an integer value, without branching.
        /// Returns <paramref name="trueValue"/> if True, else returns 0.
        /// </summary>
        /// <param name="condition">The value to convert.</param>
        /// <param name="trueValue">The value to return if True.</param>
        [MethodImpl(MethodImplOptions.AggressiveInlining)]
        public static uint Evaluate(bool condition, uint trueValue)
            => Unsafe.As<bool, byte>(ref condition) * trueValue; // N|0

        /// <summary>
        /// Converts a boolean to a integer value, without branching.
        /// Returns <paramref name="trueValue"/> if True, else returns 0.
        /// </summary>
        /// <param name="condition">The value to convert.</param>
        /// <param name="trueValue">The value to return if True.</param>
        [MethodImpl(MethodImplOptions.AggressiveInlining)]
        public static int Evaluate(bool condition, int trueValue)
            => Unsafe.As<bool, byte>(ref condition) * trueValue; // N|0

        /// <summary>
        /// Converts a boolean to an integer value, without branching.
        /// Returns <paramref name="trueValue"/> if True, else returns <paramref name="falseValue"/>.
        /// </summary>
        /// <param name="condition">The value to convert.</param>
        /// <param name="trueValue">The value to return if True.</param>
        /// <param name="falseValue">The value to return if False.</param>
        [MethodImpl(MethodImplOptions.AggressiveInlining)]
        public static ulong Evaluate(bool condition, ulong trueValue, ulong falseValue)
        {
            ulong val = Unsafe.As<bool, byte>(ref condition); // 1|0

            val = (val * trueValue)
                + ((1 - val) * falseValue);

            return val;
        }

        /// <summary>
        /// Converts a boolean to an integer value, without branching.
        /// Returns <paramref name="trueValue"/> if True, else returns <paramref name="falseValue"/>.
        /// </summary>
        /// <param name="condition">The value to convert.</param>
        /// <param name="trueValue">The value to return if True.</param>
        /// <param name="falseValue">The value to return if False.</param>
        [MethodImpl(MethodImplOptions.AggressiveInlining)]
        public static long Evaluate(bool condition, long trueValue, long falseValue)
        {
            long val = Unsafe.As<bool, byte>(ref condition); // 1|0

            val = (val * trueValue)
                + ((1 - val) * falseValue);

            return val;
        }

        /// <summary>
        /// Converts a boolean to an integer value, without branching.
        /// Returns <paramref name="trueValue"/> if True, else returns 0.
        /// </summary>
        /// <param name="condition">The value to convert.</param>
        /// <param name="trueValue">The value to return if True.</param>
        [MethodImpl(MethodImplOptions.AggressiveInlining)]
        public static ulong Evaluate(bool condition, ulong trueValue)
            => Unsafe.As<bool, byte>(ref condition) * trueValue; // N|0

        /// <summary>
        /// Converts a boolean to an integer value, without branching.
        /// Returns <paramref name="trueValue"/> if True, else returns 0.
        /// </summary>
        /// <param name="condition">The value to convert.</param>
        /// <param name="trueValue">The value to return if True.</param>
        [MethodImpl(MethodImplOptions.AggressiveInlining)]
        public static long Evaluate(bool condition, long trueValue)
            => Unsafe.As<bool, byte>(ref condition) * trueValue; // N|0

        /// <summary>
        /// Converts an integer value to a boolean, without branching.
        /// Returns False if 0, else returns True.
        /// </summary>
        /// <param name="value">The value to convert.</param>
        [MethodImpl(MethodImplOptions.AggressiveInlining)]
        public static bool Evaluate(this uint value)
        {
            byte val = (byte)FillTrailingOnes(value);
            val &= 1; // 1|0

            // Ensure value is 1|0 only, despite any code drift above
            Debug.Assert(val == 0 || val == 1);

            bool b2b = Unsafe.As<byte, bool>(ref val);
            return b2b;
        }

        /// <summary>
        /// Converts an integer value to a boolean, without branching.
        /// Returns False if 0, else returns True.
        /// </summary>
        /// <param name="value">The value to convert.</param>
        [MethodImpl(MethodImplOptions.AggressiveInlining)]
        public static bool Evaluate(this ulong value)
        {
            byte val = (byte)FillTrailingOnes(value);
            val &= 1; // 1|0

            // Ensure value is 1|0 only, despite any code drift above
            Debug.Assert(val == 0 || val == 1);

            bool b2b = Unsafe.As<byte, bool>(ref val);
            return b2b;
        }

        /// <summary>
        /// Converts an integer value to a boolean, without branching.
        /// Returns False if 0, else returns True.
        /// </summary>
        /// <param name="value">The value to convert.</param>
        [MethodImpl(MethodImplOptions.AggressiveInlining)]
        public static bool Evaluate(this int value)
            => unchecked(Evaluate((uint)value));

        /// <summary>
        /// Converts an integer value to a boolean, without branching.
        /// Returns False if 0, else returns True.
        /// </summary>
        /// <param name="value">The value to convert.</param>
        [MethodImpl(MethodImplOptions.AggressiveInlining)]
        public static bool Evaluate(this long value)
            => unchecked(Evaluate((ulong)value));

        #endregion

        #region Helpers

        [MethodImpl(MethodImplOptions.AggressiveInlining)]
        internal static uint FillTrailingOnes(uint value)
        {
            uint val = value;

            // byte#                     4          3   2  1
            //                   1000 0000  0000 0000  00 00
            val |= val >> 01; // 1100 0000  0000 0000  00 00
            val |= val >> 02; // 1111 0000  0000 0000  00 00
            val |= val >> 04; // 1111 1111  0000 0000  00 00
            val |= val >> 08; // 1111 1111  1111 1111  00 00
            val |= val >> 16; // 1111 1111  1111 1111  FF FF

            return val;
        }

        [MethodImpl(MethodImplOptions.AggressiveInlining)]
        internal static ulong FillTrailingOnes(ulong value)
        {
            ulong val = value;

            // byte#                     8          7   6  5   4  3   2  1
            //                   1000 0000  0000 0000  00 00  00 00  00 00
            val |= val >> 01; // 1100 0000  0000 0000  00 00  00 00  00 00
            val |= val >> 02; // 1111 0000  0000 0000  00 00  00 00  00 00
            val |= val >> 04; // 1111 1111  0000 0000  00 00  00 00  00 00
            val |= val >> 08; // 1111 1111  1111 1111  00 00  00 00  00 00
            val |= val >> 16; // 1111 1111  1111 1111  FF FF  00 00  00 00
            val |= val >> 32; // 1111 1111  1111 1111  FF FF  FF FF  FF FF

            return val;
        }

        #endregion
    }
}<|MERGE_RESOLUTION|>--- conflicted
+++ resolved
@@ -163,7 +163,7 @@
         /// <param name="value">The mask.</param>
         /// <param name="bitOffset">The ordinal position of the bit to write.
         /// Any value outside the range [0..7] is treated as congruent mod 8.</param>
-        /// <param name="on"/>True to set the bit to 1, or false to set it to 0.</param>
+        /// <param name="on">True to set the bit to 1, or false to set it to 0.</param>
         [MethodImpl(MethodImplOptions.AggressiveInlining)]
         public static sbyte WriteBit(sbyte value, int bitOffset, bool on)
             => unchecked((sbyte)WriteBit((byte)value, bitOffset, on));
@@ -197,7 +197,7 @@
         /// <param name="value">The mask.</param>
         /// <param name="bitOffset">The ordinal position of the bit to write.
         /// Any value outside the range [0..7] is treated as congruent mod 8.</param>
-        /// <param name="on"/>True to set the bit to 1, or false to set it to 0.</param>
+        /// <param name="on">True to set the bit to 1, or false to set it to 0.</param>
         [MethodImpl(MethodImplOptions.AggressiveInlining)]
         public static short WriteBit(short value, int bitOffset, bool on)
             => unchecked((short)WriteBit((ushort)value, bitOffset, on));
@@ -230,7 +230,7 @@
         /// <param name="value">The mask.</param>
         /// <param name="bitOffset">The ordinal position of the bit to write.
         /// Any value outside the range [0..7] is treated as congruent mod 8.</param>
-        /// <param name="on"/>True to set the bit to 1, or false to set it to 0.</param>
+        /// <param name="on">True to set the bit to 1, or false to set it to 0.</param>
         [MethodImpl(MethodImplOptions.AggressiveInlining)]
         public static int WriteBit(int value, int bitOffset, bool on)
             => unchecked((int)WriteBit((uint)value, bitOffset, on));
@@ -263,7 +263,7 @@
         /// <param name="value">The mask.</param>
         /// <param name="bitOffset">The ordinal position of the bit to write.
         /// Any value outside the range [0..7] is treated as congruent mod 8.</param>
-        /// <param name="on"/>True to set the bit to 1, or false to set it to 0.</param>
+        /// <param name="on">True to set the bit to 1, or false to set it to 0.</param>
         [MethodImpl(MethodImplOptions.AggressiveInlining)]
         public static long WriteBit(long value, int bitOffset, bool on)
             => unchecked((long)WriteBit((ulong)value, bitOffset, on));
@@ -304,7 +304,7 @@
         /// <param name="value">The mask.</param>
         /// <param name="bitOffset">The ordinal position of the bit to write.
         /// Any value outside the range [0..7] is treated as congruent mod 8.</param>
-        /// <param name="on"/>True to set the bit to 1, or false to set it to 0.</param>
+        /// <param name="on">True to set the bit to 1, or false to set it to 0.</param>
         [MethodImpl(MethodImplOptions.AggressiveInlining)]
         public static bool WriteBit(ref sbyte value, int bitOffset, bool on)
         {
@@ -352,7 +352,7 @@
         /// <param name="value">The mask.</param>
         /// <param name="bitOffset">The ordinal position of the bit to write.
         /// Any value outside the range [0..15] is treated as congruent mod 16.</param>
-        /// <param name="on"/>True to set the bit to 1, or false to set it to 0.</param>
+        /// <param name="on">True to set the bit to 1, or false to set it to 0.</param>
         [MethodImpl(MethodImplOptions.AggressiveInlining)]
         public static bool WriteBit(ref short value, int bitOffset, bool on)
         {
@@ -399,7 +399,7 @@
         /// <param name="value">The mask.</param>
         /// <param name="bitOffset">The ordinal position of the bit to write.
         /// Any value outside the range [0..31] is treated as congruent mod 32.</param>
-        /// <param name="on"/>True to set the bit to 1, or false to set it to 0.</param>
+        /// <param name="on">True to set the bit to 1, or false to set it to 0.</param>
         [MethodImpl(MethodImplOptions.AggressiveInlining)]
         public static bool WriteBit(ref int value, int bitOffset, bool on)
         {
@@ -445,7 +445,7 @@
         /// <param name="value">The mask.</param>
         /// <param name="bitOffset">The ordinal position of the bit to write.
         /// Any value outside the range [0..63] is treated as congruent mod 64.</param>
-        /// <param name="on"/>True to set the bit to 1, or false to set it to 0.</param>
+        /// <param name="on">True to set the bit to 1, or false to set it to 0.</param>
         [MethodImpl(MethodImplOptions.AggressiveInlining)]
         public static bool WriteBit(ref long value, int bitOffset, bool on)
         {
@@ -1562,11 +1562,7 @@
             19, 27, 23, 06, 26, 05, 04, 31
         };
 
-<<<<<<< HEAD
-        private const uint deBruijn32 = 0x07C4_ACDDu;
-=======
         private const uint DeBruijn32 = 0x07C4_ACDDu;
->>>>>>> d3417b0f
 
         /// <summary>
         /// Count the number of leading zero bits in a mask.
@@ -1575,23 +1571,7 @@
         /// <param name="value">The mask.</param>
         [MethodImpl(MethodImplOptions.AggressiveInlining)]
         public static int LeadingZeros(byte value)
-<<<<<<< HEAD
             => LeadingZeros((uint)value) - 24; // Delegate to intrinsic
-=======
-        {
-            uint val = value;
-
-            //                   1000 0000
-            val |= val >> 01; // 1100 0000
-            val |= val >> 02; // 1111 0000
-            val |= val >> 04; // 1111 1111
-
-            uint ix = (val * DeBruijn32) >> 27;
-            int zeros = 7 - s_deBruijn32[ix];
-            
-            // Log(0) is undefined: Return 8.
-            zeros += BoolToByte.Unsafe(value == 0);
->>>>>>> d3417b0f
 
         /// <summary>
         /// Count the number of leading zero bits in a mask.
@@ -1609,21 +1589,7 @@
         /// <param name="value">The mask.</param>
         [MethodImpl(MethodImplOptions.AggressiveInlining)]
         public static int LeadingZeros(ushort value)
-<<<<<<< HEAD
             => LeadingZeros((uint)value) - 16; // Delegate to intrinsic
-=======
-        {
-            uint val = value;
-
-            //                   1000 0000 0000 0000
-            val |= val >> 01; // 1100 0000 0000 0000
-            val |= val >> 02; // 1111 0000 0000 0000
-            val |= val >> 04; // 1111 1111 0000 0000
-            val |= val >> 08; // 1111 1111 1111 1111
-
-            uint ix = (val * DeBruijn32) >> 27;
-            int zeros = 15 - s_deBruijn32[ix];
->>>>>>> d3417b0f
 
         /// <summary>
         /// Count the number of leading zero bits in a mask.
@@ -1644,11 +1610,7 @@
         {
             uint val = FillTrailingOnes(value);
 
-<<<<<<< HEAD
-            uint ix = (val * deBruijn32) >> 27;
-=======
             uint ix = (val * DeBruijn32) >> 27;
->>>>>>> d3417b0f
             int zeros = 31 - s_deBruijn32[ix];
 
             // Log(0) is undefined: Return 32.
@@ -1682,13 +1644,8 @@
             uint hv = (uint)(val >> 32); // High-32
             uint bv = (uint)val; // Low-32
 
-<<<<<<< HEAD
-            uint hi = (hv * deBruijn32) >> 27;
-            uint bi = (bv * deBruijn32) >> 27;
-=======
-            uint mi = (mv * DeBruijn32) >> 27;
-            uint ni = (nv * DeBruijn32) >> 27;
->>>>>>> d3417b0f
+            uint hi = (hv * DeBruijn32) >> 27;
+            uint bi = (bv * DeBruijn32) >> 27;
 
             uint h = (uint)(31 - s_deBruijn32[hi]);
             uint b = (uint)(31 - s_deBruijn32[bi]); // Use warm cache
@@ -1968,87 +1925,24 @@
         /// </summary>
         /// <param name="value">The mask.</param>
         [MethodImpl(MethodImplOptions.AggressiveInlining)]
-<<<<<<< HEAD
         public static int TrailingOnes(uint value)
             => TrailingZeros(~value);
-=======
-        internal static int Log2Low(byte value)
-        {
-            // Perf: Do not use guard clauses; callers must be trusted
-            Debug.Assert(value > 0);
-
-            uint val = value;
-
-            //                   1000 0000
-            val |= val >> 01; // 1100 0000
-            val |= val >> 02; // 1111 0000
-            val |= val >> 04; // 1111 1111
-
-            uint ix = (val * DeBruijn32) >> 27;
-
-            byte log = s_deBruijn32[ix];
-            return log;
-        }
->>>>>>> d3417b0f
 
         /// <summary>
         /// Count the number of trailing one bits in a mask.
         /// </summary>
         /// <param name="value">The mask.</param>
         [MethodImpl(MethodImplOptions.AggressiveInlining)]
-<<<<<<< HEAD
         public static int TrailingOnes(int value)
             => unchecked(TrailingOnes((uint)value));
-=======
-        internal static int Log2Low(ushort value)
-        {
-            // Perf: Do not use guard clauses; callers must be trusted
-            Debug.Assert(value > 0);
-
-            uint val = value;
-
-            //                   1000 0000 0000 0000
-            val |= val >> 01; // 1100 0000 0000 0000
-            val |= val >> 02; // 1111 0000 0000 0000
-            val |= val >> 04; // 1111 1111 0000 0000
-            val |= val >> 08; // 1111 1111 1111 1111
-
-            uint ix = (val * DeBruijn32) >> 27;
-
-            byte log = s_deBruijn32[ix];
-            return log;
-        }
->>>>>>> d3417b0f
 
         /// <summary>
         /// Count the number of trailing one bits in a mask.
         /// </summary>
         /// <param name="value">The mask.</param>
         [MethodImpl(MethodImplOptions.AggressiveInlining)]
-<<<<<<< HEAD
         public static int TrailingOnes(ulong value) 
             => TrailingZeros(~value);
-=======
-        internal static int Log2Low(uint value)
-        {
-            // Perf: Do not use guard clauses; callers must be trusted
-            Debug.Assert(value > 0);
-
-            uint val = value;
-
-            //                   1000 0000 0000 0000 0000 0000 0000 0000
-            val |= val >> 01; // 1100 0000 0000 0000 0000 0000 0000 0000
-            val |= val >> 02; // 1111 0000 0000 0000 0000 0000 0000 0000
-            val |= val >> 04; // 1111 1111 0000 0000 0000 0000 0000 0000
-            val |= val >> 08; // 1111 1111 1111 1111 0000 0000 0000 0000
-            val |= val >> 16; // 1111 1111 1111 1111 1111 1111 1111 1111
-
-            uint ix = (val * DeBruijn32) >> 27;
-
-            byte log = s_deBruijn32[ix];
-            return log;
-        }
->>>>>>> d3417b0f
 
         /// <summary>
         /// Count the number of trailing one bits in a mask.
