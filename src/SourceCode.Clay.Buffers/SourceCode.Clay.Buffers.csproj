<Project Sdk="Microsoft.NET.Sdk">

  <!-- Common properties defined in Directory.Build.props -->

  <PropertyGroup>
    <TargetFramework>netcoreapp2.1</TargetFramework>
    <AllowUnsafeBlocks>true</AllowUnsafeBlocks>
  </PropertyGroup>

  <ItemGroup>
    <PackageReference Include="Microsoft.Net.Compilers" Version="2.9.0">
      <PrivateAssets>all</PrivateAssets>
      <IncludeAssets>runtime; build; native; contentfiles; analyzers</IncludeAssets>
    </PackageReference>
    <PackageReference Include="Microsoft.CodeAnalysis.FxCopAnalyzers" Version="2.6.2">
      <PrivateAssets>all</PrivateAssets>
      <IncludeAssets>runtime; build; native; contentfiles; analyzers</IncludeAssets>
    </PackageReference>
<<<<<<< HEAD
    <PackageReference Include="Microsoft.SourceLink.GitHub" Version="1.0.0-beta-63127-02">
      <PrivateAssets>all</PrivateAssets>
      <IncludeAssets>runtime; build; native; contentfiles; analyzers</IncludeAssets>
    </PackageReference>
    <PackageReference Include="System.Runtime.CompilerServices.Unsafe" Version="4.5.1" />
=======
    <PackageReference Include="Microsoft.SourceLink.GitHub" Version="1.0.0-beta-63127-02" PrivateAssets="All" />
>>>>>>> 49ac72a9
  </ItemGroup>

  <PropertyGroup>
    <PackageId>SourceCode.Clay.Buffers</PackageId>
    <Authors>SourceCode</Authors>
    <Description>Tools and extensions for working with buffers.</Description>
    <PackageTags>clay utility extension buffer byte array</PackageTags>
    <Version>1.0.0-local</Version>
    <PackageVersion>1.0.0-local</PackageVersion>
  </PropertyGroup>
</Project><|MERGE_RESOLUTION|>--- conflicted
+++ resolved
@@ -16,15 +16,8 @@
       <PrivateAssets>all</PrivateAssets>
       <IncludeAssets>runtime; build; native; contentfiles; analyzers</IncludeAssets>
     </PackageReference>
-<<<<<<< HEAD
-    <PackageReference Include="Microsoft.SourceLink.GitHub" Version="1.0.0-beta-63127-02">
-      <PrivateAssets>all</PrivateAssets>
-      <IncludeAssets>runtime; build; native; contentfiles; analyzers</IncludeAssets>
-    </PackageReference>
+    <PackageReference Include="Microsoft.SourceLink.GitHub" Version="1.0.0-beta-63127-02" PrivateAssets="All" />
     <PackageReference Include="System.Runtime.CompilerServices.Unsafe" Version="4.5.1" />
-=======
-    <PackageReference Include="Microsoft.SourceLink.GitHub" Version="1.0.0-beta-63127-02" PrivateAssets="All" />
->>>>>>> 49ac72a9
   </ItemGroup>
 
   <PropertyGroup>
