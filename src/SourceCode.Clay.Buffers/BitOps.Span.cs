using System.Runtime.CompilerServices;
using System.Runtime.InteropServices;

namespace System
{
    partial class BitOps // .Span
    {
        #region ExtractBit

        /// <summary>
        /// Reads whether the specified bit in a mask is set.
        /// Similar in behavior to the x86 instruction BT.
        /// </summary>
        /// <param name="span">The mask.</param>
        /// <param name="bitOffset">The ordinal position of the bit to read.</param>
        public static bool ExtractBit(ReadOnlySpan<byte> span, int bitOffset)
        {
            int ix = bitOffset >> 3;
            if (ix >= span.Length) throw new ArgumentOutOfRangeException(nameof(bitOffset)); // TODO: Perf; do we want these guards?

            bool val = ExtractBit(span[ix], bitOffset);
            return val;
        }

        /// <summary>
        /// Reads whether the specified bit in a mask is set.
        /// Similar in behavior to the x86 instruction BT.
        /// </summary>
        /// <param name="span">The mask.</param>
        /// <param name="bitOffset">The ordinal position of the bit to read.</param>
        public static bool ExtractBit(ReadOnlySpan<ushort> span, int bitOffset)
        {
            int ix = bitOffset >> 4;
            if (ix >= span.Length) throw new ArgumentOutOfRangeException(nameof(bitOffset));

            bool val = ExtractBit(span[ix], bitOffset);
            return val;
        }

        /// <summary>
        /// Reads whether the specified bit in a mask is set.
        /// Similar in behavior to the x86 instruction BT.
        /// </summary>
        /// <param name="span">The mask.</param>
        /// <param name="bitOffset">The ordinal position of the bit to read.</param>
        public static bool ExtractBit(ReadOnlySpan<uint> span, int bitOffset)
        {
            int ix = bitOffset >> 5;
            if (ix >= span.Length) throw new ArgumentOutOfRangeException(nameof(bitOffset));

            bool val = ExtractBit(span[ix], bitOffset);
            return val;
        }

        /// <summary>
        /// Reads whether the specified bit in a mask is set.
        /// Similar in behavior to the x86 instruction BT.
        /// </summary>
        /// <param name="span">The mask.</param>
        /// <param name="bitOffset">The ordinal position of the bit to read.</param>
        public static bool ExtractBit(ReadOnlySpan<ulong> span, int bitOffset)
        {
            int ix = bitOffset >> 6;
            if (ix >= span.Length) throw new ArgumentOutOfRangeException(nameof(bitOffset));

            bool val = ExtractBit(span[ix], bitOffset);
            return val;
        }

        #endregion

        #region WriteBit

        /// <summary>
        /// Writes the specified bit in a mask and returns whether it was originally set.
        /// Executes without branching.
        /// </summary>
<<<<<<< HEAD
        /// <param name="span">The mask.</param>
        /// <param name="bitOffset">The ordinal position of the bit to write.</param>
        /// <param name="on"/>True to set the bit to 1, or false to set it to 0.</param>
        public static bool WriteBit(Span<byte> span, int bitOffset, bool on)
=======
        /// <param name="value">The mask.</param>
        /// <param name="offset">The ordinal position of the bit to write.</param>
        /// <param name="on">True to set the bit to 1, or false to set it to 0.</param>
        public static bool WriteBit(Span<byte> value, int offset, bool on)
>>>>>>> d3417b0f
        {
            int ix = bitOffset >> 3;
            if (ix >= span.Length) throw new ArgumentOutOfRangeException(nameof(bitOffset));

            ref byte val = ref span[ix];

            bool wrt = WriteBit(ref val, bitOffset, on);
            return wrt;
        }

        /// <summary>
        /// Writes the specified bit in a mask and returns whether it was originally set.
        /// Executes without branching.
        /// </summary>
<<<<<<< HEAD
        /// <param name="span">The mask.</param>
        /// <param name="bitOffset">The ordinal position of the bit to write.</param>
        /// <param name="on"/>True to set the bit to 1, or false to set it to 0.</param>
        public static bool WriteBit(Span<ushort> span, int bitOffset, bool on)
=======
        /// <param name="value">The mask.</param>
        /// <param name="offset">The ordinal position of the bit to write.</param>
        /// <param name="on">True to set the bit to 1, or false to set it to 0.</param>
        public static bool WriteBit(Span<ushort> value, int offset, bool on)
>>>>>>> d3417b0f
        {
            int ix = bitOffset >> 4;
            if (ix >= span.Length) throw new ArgumentOutOfRangeException(nameof(bitOffset));

            ref ushort val = ref span[ix];

            bool wrt = WriteBit(ref val, bitOffset, on);
            return wrt;
        }

        /// <summary>
        /// Writes the specified bit in a mask and returns whether it was originally set.
        /// Executes without branching.
        /// </summary>
<<<<<<< HEAD
        /// <param name="span">The mask.</param>
        /// <param name="bitOffset">The ordinal position of the bit to write.</param>
        /// <param name="on"/>True to set the bit to 1, or false to set it to 0.</param>
        public static bool WriteBit(Span<uint> span, int bitOffset, bool on)
=======
        /// <param name="value">The mask.</param>
        /// <param name="offset">The ordinal position of the bit to write.</param>
        /// <param name="on">True to set the bit to 1, or false to set it to 0.</param>
        public static bool WriteBit(Span<uint> value, int offset, bool on)
>>>>>>> d3417b0f
        {
            int ix = bitOffset >> 5;
            if (ix >= span.Length) throw new ArgumentOutOfRangeException(nameof(bitOffset));

            ref uint val = ref span[ix];

            bool wrt = WriteBit(ref val, bitOffset, on);
            return wrt;
        }

        /// <summary>
        /// Writes the specified bit in a mask and returns whether it was originally set.
        /// Executes without branching.
        /// </summary>
<<<<<<< HEAD
        /// <param name="span">The mask.</param>
        /// <param name="bitOffset">The ordinal position of the bit to write.</param>
        /// <param name="on"/>True to set the bit to 1, or false to set it to 0.</param>
        public static bool WriteBit(Span<ulong> span, int bitOffset, bool on)
=======
        /// <param name="value">The mask.</param>
        /// <param name="offset">The ordinal position of the bit to write.</param>
        /// <param name="on">True to set the bit to 1, or false to set it to 0.</param>
        public static bool WriteBit(Span<ulong> value, int offset, bool on)
>>>>>>> d3417b0f
        {
            int ix = bitOffset >> 6;
            if (ix >= span.Length) throw new ArgumentOutOfRangeException(nameof(bitOffset));

            ref ulong val = ref span[ix];

            bool wrt = WriteBit(ref val, bitOffset, on);
            return wrt;
        }

        #endregion

        #region ClearBit

        /// <summary>
        /// Clears the specified bit in a mask and returns whether it was originally set.
        /// Similar in behavior to the x86 instruction BTR.
        /// </summary>
        /// <param name="span">The mask.</param>
        /// <param name="bitOffset">The ordinal position of the bit to clear.</param>
        public static bool ClearBit(Span<byte> span, int bitOffset)
        {
            int ix = bitOffset >> 3;
            if (ix >= span.Length) throw new ArgumentOutOfRangeException(nameof(bitOffset));

            ref byte val = ref span[ix];

            bool btr = ClearBit(ref val, bitOffset);
            return btr;
        }

        /// <summary>
        /// Clears the specified bit in a mask and returns whether it was originally set.
        /// Similar in behavior to the x86 instruction BTR.
        /// </summary>
        /// <param name="span">The mask.</param>
        /// <param name="bitOffset">The ordinal position of the bit to clear.</param>
        public static bool ClearBit(Span<ushort> span, int bitOffset)
        {
            int ix = bitOffset >> 4;
            if (ix >= span.Length) throw new ArgumentOutOfRangeException(nameof(bitOffset));

            ref ushort val = ref span[ix];

            bool btr = ClearBit(ref val, bitOffset);
            return btr;
        }

        /// <summary>
        /// Clears the specified bit in a mask and returns whether it was originally set.
        /// Similar in behavior to the x86 instruction BTR.
        /// </summary>
        /// <param name="span">The mask.</param>
        /// <param name="bitOffset">The ordinal position of the bit to clear.</param>
        public static bool ClearBit(Span<uint> span, int bitOffset)
        {
            int ix = bitOffset >> 5;
            if (ix >= span.Length) throw new ArgumentOutOfRangeException(nameof(bitOffset));

            ref uint val = ref span[ix];

            bool btr = ClearBit(ref val, bitOffset);
            return btr;
        }

        /// <summary>
        /// Clears the specified bit in a mask and returns whether it was originally set.
        /// Similar in behavior to the x86 instruction BTR.
        /// </summary>
        /// <param name="span">The mask.</param>
        /// <param name="bitOffset">The ordinal position of the bit to clear.</param>
        public static bool ClearBit(Span<ulong> span, int bitOffset)
        {
            int ix = bitOffset >> 6;
            if (ix >= span.Length) throw new ArgumentOutOfRangeException(nameof(bitOffset));

            ref ulong val = ref span[ix];

            bool btr = ClearBit(ref val, bitOffset);
            return btr;
        }

        #endregion

        #region InsertBit

        /// <summary>
        /// Sets the specified bit in a mask and returns whether it was originally set.
        /// Similar in behavior to the x86 instruction BTS.
        /// </summary>
        /// <param name="span">The mask.</param>
        /// <param name="bitOffset">The ordinal position of the bit to write.</param>
        public static bool InsertBit(Span<byte> span, int bitOffset)
        {
            int ix = bitOffset >> 3;
            if (ix >= span.Length) throw new ArgumentOutOfRangeException(nameof(bitOffset));

            ref byte val = ref span[ix];

            bool bts = InsertBit(ref val, bitOffset);
            return bts;
        }

        /// <summary>
        /// Sets the specified bit in a mask and returns whether it was originally set.
        /// Similar in behavior to the x86 instruction BTS.
        /// </summary>
        /// <param name="span">The mask.</param>
        /// <param name="bitOffset">The ordinal position of the bit to write.</param>
        public static bool InsertBit(Span<ushort> span, int bitOffset)
        {
            int ix = bitOffset >> 4;
            if (ix >= span.Length) throw new ArgumentOutOfRangeException(nameof(bitOffset));

            ref ushort val = ref span[ix];

            bool bts = InsertBit(ref val, bitOffset);
            return bts;
        }

        /// <summary>
        /// Sets the specified bit in a mask and returns whether it was originally set.
        /// Similar in behavior to the x86 instruction BTS.
        /// </summary>
        /// <param name="span">The mask.</param>
        /// <param name="bitOffset">The ordinal position of the bit to write.</param>
        public static bool InsertBit(Span<uint> span, int bitOffset)
        {
            int ix = bitOffset >> 5;
            if (ix >= span.Length) throw new ArgumentOutOfRangeException(nameof(bitOffset));

            ref uint val = ref span[ix];

            bool bts = InsertBit(ref val, bitOffset);
            return bts;
        }

        /// <summary>
        /// Sets the specified bit in a mask and returns whether it was originally set.
        /// Similar in behavior to the x86 instruction BTS.
        /// </summary>
        /// <param name="span">The mask.</param>
        /// <param name="bitOffset">The ordinal position of the bit to write.</param>
        public static bool InsertBit(Span<ulong> span, int bitOffset)
        {
            int ix = bitOffset >> 6;
            if (ix >= span.Length) throw new ArgumentOutOfRangeException(nameof(bitOffset));

            ref ulong val = ref span[ix];

            bool bts = InsertBit(ref val, bitOffset);
            return bts;
        }

        #endregion

        #region ComplementBit

        /// <summary>
        /// Complements the specified bit in a mask and returns whether it was originally set.
        /// Similar in behavior to the x86 instruction BTC.
        /// </summary>
        /// <param name="span">The mask.</param>
        /// <param name="bitOffset">The ordinal position of the bit to complement.</param>
        public static bool ComplementBit(Span<byte> span, int bitOffset)
        {
            int ix = bitOffset >> 3;
            if (ix >= span.Length) throw new ArgumentOutOfRangeException(nameof(bitOffset));

            ref byte val = ref span[ix];

            bool btc = ComplementBit(ref val, bitOffset);
            return btc;
        }

        /// <summary>
        /// Complements the specified bit in a mask and returns whether it was originally set.
        /// Similar in behavior to the x86 instruction BTC.
        /// </summary>
        /// <param name="span">The mask.</param>
        /// <param name="bitOffset">The ordinal position of the bit to complement.</param>
        public static bool ComplementBit(Span<ushort> span, int bitOffset)
        {
            int ix = bitOffset >> 4;
            if (ix >= span.Length) throw new ArgumentOutOfRangeException(nameof(bitOffset));

            ref ushort val = ref span[ix];

            bool btc = ComplementBit(ref val, bitOffset);
            return btc;
        }

        /// <summary>
        /// Complements the specified bit in a mask and returns whether it was originally set.
        /// Similar in behavior to the x86 instruction BTC.
        /// </summary>
        /// <param name="span">The mask.</param>
        /// <param name="bitOffset">The ordinal position of the bit to complement.</param>
        public static bool ComplementBit(Span<uint> span, int bitOffset)
        {
            int ix = bitOffset >> 5;
            if (ix >= span.Length) throw new ArgumentOutOfRangeException(nameof(bitOffset));

            ref uint val = ref span[ix];

            bool btc = ComplementBit(ref val, bitOffset);
            return btc;
        }

        /// <summary>
        /// Complements the specified bit in a mask and returns whether it was originally set.
        /// Similar in behavior to the x86 instruction BTC.
        /// </summary>
        /// <param name="span">The mask.</param>
        /// <param name="bitOffset">The ordinal position of the bit to complement.</param>
        public static bool ComplementBit(Span<ulong> span, int bitOffset)
        {
            int ix = bitOffset >> 6;
            if (ix >= span.Length) throw new ArgumentOutOfRangeException(nameof(bitOffset));

            ref ulong val = ref span[ix];

            bool btc = ComplementBit(ref val, bitOffset);
            return btc;
        }

        #endregion

        #region ExtractByte

        /// <summary>
        /// Reads the specified byte from a span, given the bit offset.
        /// </summary>
        /// <param name="span">The span.</param>
        /// <param name="bitOffset">The ordinal position to read.</param>
        public static byte ExtractByte(ReadOnlySpan<byte> span, int bitOffset)
            => (byte)ExtractUInt16(span, bitOffset);

        /// <summary>
        /// Reads the specified byte from a span, given the bit offset.
        /// </summary>
        /// <param name="span">The span.</param>
        /// <param name="bitOffset">The ordinal position to read.</param>
        public static byte ExtractByte(ReadOnlySpan<ushort> span, int bitOffset)
            => (byte)ExtractUInt16(span, bitOffset);

        /// <summary>
        /// Reads the specified byte from a span, given the bit offset.
        /// </summary>
        /// <param name="span">The span.</param>
        /// <param name="bitOffset">The ordinal position to read.</param>
        public static byte ExtractByte(ReadOnlySpan<uint> span, int bitOffset)
            => (byte)ExtractUInt32(span, bitOffset);

        /// <summary>
        /// Reads the specified byte from a span, given the bit offset.
        /// </summary>
        /// <param name="span">The span.</param>
        /// <param name="bitOffset">The ordinal position to read.</param>
        public static byte ExtractByte(ReadOnlySpan<ulong> span, int bitOffset)
            => (byte)ExtractUInt32(span, bitOffset);

        #endregion

        #region InsertByte

        /// <summary>
        /// Writes the specified value to a span, given the bit offset.
        /// </summary>
        /// <param name="span">The span.</param>
        /// <param name="bitOffset">The ordinal position to read.</param>
        /// <param name="insert">The value to write.</param>
        public static byte InsertByte(Span<byte> span, int bitOffset, byte insert)
        {
            int ix = bitOffset >> 3;
            int len = span.Length - ix;
            if (len <= 0) throw new ArgumentOutOfRangeException(nameof(bitOffset));
            int shft = bitOffset & 7;

            // Need at most 1+1 bytes
            byte @null = 0;
            ref byte r1 = ref @null;
            ref byte r0 = ref @null;

            // Read element refs
            switch (len)
            {
                default:
                case 2: r1 = ref span[ix + 1]; goto case 1;
                case 1: r0 = ref span[ix]; break;
            }

            // Extract original mask & value
            uint mask = (uint)r1 << 8 | r0;
            uint orig = mask >> shft;

            // Build new mask
            uint hole = ~((uint)byte.MaxValue << shft);
            uint ins = (uint)insert << shft;
            mask = (mask & hole) | ins;

            // Write element refs
            r1 = (byte)(mask >> 8);
            r0 = (byte)mask;

            return (byte)orig;
        }

        public static byte InsertByte(Span<ushort> span, int bitOffset, byte insert)
        {
            int ix = bitOffset >> 4;
            int len = span.Length - ix;
            if (len <= 0) throw new ArgumentOutOfRangeException(nameof(bitOffset));
            int shft = bitOffset & 15;

            // Need at most 1+1 ushorts
            ushort @null = 0;
            ref ushort r1 = ref @null;
            ref ushort r0 = ref @null;

            // Read element refs
            switch (len)
            {
                default:
                case 2: r1 = ref span[ix + 1]; goto case 1;
                case 1: r0 = ref span[ix]; break;
            }

            // Extract original mask & value
            uint mask = (uint)r1 << 16 | r0;
            uint orig = mask >> shft;

            // Build new mask
            uint hole = ~((uint)byte.MaxValue << shft);
            uint ins = (uint)insert << shft;
            mask = (mask & hole) | ins;

            // Write element refs
            r1 = (ushort)(mask >> 16);
            r0 = (ushort)mask;

            return (byte)orig;
        }

        public static byte InsertByte(Span<uint> span, int bitOffset, byte insert)
        {
            int ix = bitOffset >> 5;
            int len = span.Length - ix;
            if (len <= 0) throw new ArgumentOutOfRangeException(nameof(bitOffset));
            int shft = bitOffset & 31;

            // Need at most 1+1 uints
            uint @null = 0;
            ref uint r1 = ref @null;
            ref uint r0 = ref @null;

            // Read element refs
            switch (len)
            {
                default:
                case 2: r1 = ref span[ix + 1]; goto case 1;
                case 1: r0 = ref span[ix]; break;
            }

            // Extract original mask & value
            ulong mask = r1 << 32 | r0;
            ulong orig = mask >> shft;

            // Build new mask
            ulong hole = ~((ulong)byte.MaxValue << shft);
            ulong ins = (ulong)insert << shft;
            mask = (mask & hole) | ins;

            // Write element refs
            r1 = (uint)(mask >> 32);
            r0 = (uint)mask;

            return (byte)orig;
        }

        public static byte InsertByte(Span<ulong> span, int bitOffset, byte insert)
        {
            int ix = bitOffset >> 6;
            int len = span.Length - ix;
            if (len <= 0) throw new ArgumentOutOfRangeException(nameof(bitOffset));
            int shft = bitOffset & 63;

            // Need at most 1+1 ulongs
            ulong @null = 0;
            ref ulong r1 = ref @null;
            ref ulong r0 = ref @null;

            // Read element refs
            switch (len)
            {
                default:
                case 2: r1 = ref span[ix + 1]; goto case 1;
                case 1: r0 = ref span[ix]; break;
            }

            // Build original value
            ulong orig = r0 >> shft;
            orig |= r1 << (64 - shft);

            // Build new masks
            ulong hole1 = ~((ulong)byte.MaxValue >> (64 - shft));
            ulong ins1 = (ulong)insert >> (64 - shft);
            ulong mask1 = (r1 & hole1) | ins1;

            ulong hole0 = ~((ulong)byte.MaxValue << shft);
            ulong ins0 = (ulong)insert << shft;
            ulong mask0 = (r0 & hole0) | ins0;

            // Write element refs
            r1 = mask1;
            r0 = mask0;

            return (byte)orig;
        }

        #endregion

        #region ExtractUInt16

        /// <summary>
        /// Reads the specified byte from a span, given the bit offset.
        /// </summary>
        /// <param name="span">The span.</param>
        /// <param name="bitOffset">The ordinal position to read.</param>
        public static ushort ExtractUInt16(ReadOnlySpan<byte> span, int bitOffset)
        {
            int ix = bitOffset >> 3;
            int len = span.Length - ix;
            if (len <= 0) throw new ArgumentOutOfRangeException(nameof(bitOffset));
            
            // Need at most 2+1 bytes
            uint blit = 0;
            switch (len)
            {
                default:
                case 3: blit = (uint)span[ix + 2] << 16; goto case 2;
                case 2: blit |= (uint)span[ix + 1] << 8; goto case 1;
                case 1: blit |= span[ix]; break;
            }

            blit >>= bitOffset & 7;
            return (ushort)blit;
        }

        /// <summary>
        /// Reads the specified byte from a span, given the bit offset.
        /// </summary>
        /// <param name="span">The span.</param>
        /// <param name="bitOffset">The ordinal position to read.</param>
        public static ushort ExtractUInt16(ReadOnlySpan<ushort> span, int bitOffset)
        {
            int ix = bitOffset >> 4;
            int len = span.Length - ix;
            if (len <= 0) throw new ArgumentOutOfRangeException(nameof(bitOffset));
            if (ix >= span.Length) throw new ArgumentOutOfRangeException(nameof(bitOffset));

            // Need at most 1+1 ushorts
            uint blit = 0;
            switch (len)
            {
                default:
                case 2: blit = (uint)span[ix + 1] << 16; goto case 1;
                case 1: blit |= span[ix]; break;
            }

            blit >>= bitOffset & 15;
            return (ushort)blit;
        }

        /// <summary>
        /// Reads the specified byte from a span, given the bit offset.
        /// </summary>
        /// <param name="span">The span.</param>
        /// <param name="bitOffset">The ordinal position to read.</param>
        public static ushort ExtractUInt16(ReadOnlySpan<uint> span, int bitOffset)
            => (ushort)ExtractUInt32(span, bitOffset);

        /// <summary>
        /// Reads the specified byte from a span, given the bit offset.
        /// </summary>
        /// <param name="span">The span.</param>
        /// <param name="bitOffset">The ordinal position to read.</param>
        public static ushort ExtractUInt16(ReadOnlySpan<ulong> span, int bitOffset)
            => (ushort)ExtractUInt32(span, bitOffset);

        #endregion

        #region InsertUInt16

        public static ushort InsertUInt16(Span<byte> span, int bitOffset, ushort insert)
        {
            int ix = bitOffset >> 3;
            int len = span.Length - ix;
            if (len <= 0) throw new ArgumentOutOfRangeException(nameof(bitOffset));
            int shft = bitOffset & 7;

            // Need at most 2+1 bytes
            byte @null = 0;
            ref byte r2 = ref @null;
            ref byte r1 = ref @null;
            ref byte r0 = ref @null;

            // Read element refs
            switch (len)
            {
                default:
                case 3: r2 = ref span[ix + 2]; goto case 2;
                case 2: r1 = ref span[ix + 1]; goto case 1;
                case 1: r0 = ref span[ix]; break;
            }

            // Extract original mask & value
            uint mask = (uint)r2 << 16 | (uint)r1 << 8 | r0;
            uint orig = mask >> shft;

            // Build new mask
            uint hole = ~((uint)ushort.MaxValue << shft);
            uint ins = (uint)insert << shft;
            mask = (mask & hole) | ins;

            // Write element refs
            r2 = (byte)(mask >> 16);
            r1 = (byte)(mask >> 8);
            r0 = (byte)mask;

            return (ushort)orig;
        }

        public static ushort InsertUInt16(Span<ushort> span, int bitOffset, ushort insert)
        {
            int ix = bitOffset >> 4;
            int len = span.Length - ix;
            if (len <= 0) throw new ArgumentOutOfRangeException(nameof(bitOffset));
            int shft = bitOffset & 15;

            // Need at most 1+1 ushorts
            ushort @null = 0;
            ref ushort r1 = ref @null;
            ref ushort r0 = ref @null;

            // Read element refs
            switch (len)
            {
                default:
                case 2: r1 = ref span[ix + 1]; goto case 1;
                case 1: r0 = ref span[ix]; break;
            }

            // Extract original mask & value
            uint mask = (uint)r1 << 16 | r0;
            uint orig = mask >> shft;

            // Build new mask
            uint hole = ~((uint)ushort.MaxValue << shft);
            uint ins = (uint)insert << shft;
            mask = (mask & hole) | ins;

            // Write element refs
            r1 = (ushort)(mask >> 16);
            r0 = (ushort)mask;

            return (ushort)orig;
        }

        public static ushort InsertUInt16(Span<uint> span, int bitOffset, ushort insert)
        {
            int ix = bitOffset >> 5;
            int len = span.Length - ix;
            if (len <= 0) throw new ArgumentOutOfRangeException(nameof(bitOffset));
            int shft = bitOffset & 31;

            // Need at most 1+1 uints
            uint @null = 0;
            ref uint r1 = ref @null;
            ref uint r0 = ref @null;

            // Read element refs
            switch (len)
            {
                default:
                case 2: r1 = ref span[ix + 1]; goto case 1;
                case 1: r0 = ref span[ix]; break;
            }

            // Extract original mask & value
            ulong mask = (ulong)r1 << 32 | r0;
            ulong orig = mask >> shft;

            // Build new mask
            ulong hole = ~((ulong)ushort.MaxValue << shft);
            ulong ins = (ulong)insert << shft;
            mask = (mask & hole) | ins;

            // Write element refs
            r1 = (uint)(mask >> 32);
            r0 = (uint)mask;

            return (ushort)orig;
        }

        public static ushort InsertUInt16(Span<ulong> span, int bitOffset, ushort insert)
        {
            int ix = bitOffset >> 6;
            int len = span.Length - ix;
            if (len <= 0) throw new ArgumentOutOfRangeException(nameof(bitOffset));
            int shft = bitOffset & 63;

            // Need at most 1+1 ulongs
            ulong @null = 0;
            ref ulong r1 = ref @null;
            ref ulong r0 = ref @null;

            // Read element refs
            switch (len)
            {
                default:
                case 2: r1 = ref span[ix + 1]; goto case 1;
                case 1: r0 = ref span[ix]; break;
            }

            // Build original value
            ulong orig = r0 >> shft;
            orig |= r1 << (64 - shft);

            // Build new masks
            ulong hole1 = ~((ulong)ushort.MaxValue >> (64 - shft));
            ulong ins1 = (ulong)insert >> (64 - shft);
            ulong mask1 = (r1 & hole1) | ins1;

            ulong hole0 = ~((ulong)ushort.MaxValue << shft);
            ulong ins0 = (ulong)insert << shft;
            ulong mask0 = (r0 & hole0) | ins0;

            // Write element refs
            r1 = mask1;
            r0 = mask0;

            return (ushort)orig;
        }

        #endregion

        #region ExtractUInt32

        /// <summary>
        /// Reads the specified byte from a span, given the bit offset.
        /// </summary>
        /// <param name="span">The span.</param>
        /// <param name="bitOffset">The ordinal position to read.</param>
        public static uint ExtractUInt32(ReadOnlySpan<byte> span, int bitOffset)
        {
            int ix = bitOffset >> 3;
            int len = span.Length - ix;
            if (len <= 0) throw new ArgumentOutOfRangeException(nameof(bitOffset));

            ReadOnlySpan<byte> slice = span.Slice(ix);

            // Need at most 4+1 bytes
            ulong blit = 0;
            switch (len)
            {
                default:
                case 5: blit = (ulong)slice[4] << 32; goto case 4;
                case 4: blit |= ReadUInt32(slice); break;

                case 3: blit = (ulong)slice[2] << 16; goto case 2;
                case 2: blit |= (ulong)slice[1] << 8; goto case 1;
                case 1: blit |= slice[0]; break;
            }

            blit >>= bitOffset & 7;
            return (uint)blit;
        }

        /// <summary>
        /// Reads the specified byte from a span, given the bit offset.
        /// </summary>
        /// <param name="span">The span.</param>
        /// <param name="bitOffset">The ordinal position to read.</param>
        public static uint ExtractUInt32(ReadOnlySpan<ushort> span, int bitOffset)
        {
            int ix = bitOffset >> 4;
            int len = span.Length - ix;
            if (len <= 0) throw new ArgumentOutOfRangeException(nameof(bitOffset));

            // Need at most 2+1 ushorts
            ulong blit = 0;
            switch (len)
            {
                default:
                case 3: blit = (ulong)span[ix + 2] << 32; goto case 2;
                case 2: blit |= (ulong)span[ix + 1] << 16; goto case 1;
                case 1: blit |= span[ix]; break;
            }

            blit >>= bitOffset & 15;
            return (uint)blit;
        }

        /// <summary>
        /// Reads the specified byte from a span, given the bit offset.
        /// </summary>
        /// <param name="span">The span.</param>
        /// <param name="bitOffset">The ordinal position to read.</param>
        public static uint ExtractUInt32(ReadOnlySpan<uint> span, int bitOffset)
        {
            int ix = bitOffset >> 5;
            int len = span.Length - ix;
            if (len <= 0) throw new ArgumentOutOfRangeException(nameof(bitOffset));

            // Need at most 1+1 uints
            ulong blit = 0;
            switch (len)
            {
                default:
                case 2: blit = (ulong)span[ix + 1] << 32; goto case 1;
                case 1: blit |= span[ix]; break;
            }

            blit >>= bitOffset & 31;
            return (uint)blit;
        }

        /// <summary>
        /// Reads the specified byte from a span, given the bit offset.
        /// </summary>
        /// <param name="span">The span.</param>
        /// <param name="bitOffset">The ordinal position to read.</param>
        public static uint ExtractUInt32(ReadOnlySpan<ulong> span, int bitOffset)
            => (uint)ExtractUInt64(span, bitOffset);

        #endregion

        #region InsertUInt32

        public static uint InsertUInt32(Span<byte> span, int bitOffset, uint insert)
        {
            int ix = bitOffset >> 3;
            int len = span.Length - ix;
            if (len <= 0) throw new ArgumentOutOfRangeException(nameof(bitOffset));
            int shft = bitOffset & 7;

            // Need at most 4+1 bytes
            byte @null = 0;
            ref byte r4 = ref @null;
            ref byte r3 = ref @null;
            ref byte r2 = ref @null;
            ref byte r1 = ref @null;
            ref byte r0 = ref @null;

            // Read element refs
            Span<byte> slice = span.Slice(ix);
            switch (len)
            {
                default:
                case 5: r4 = ref slice[4]; goto case 4;
                case 4: r3 = ref slice[3]; goto case 3;
                case 3: r2 = ref slice[2]; goto case 2;
                case 2: r1 = ref slice[1]; goto case 1;
                case 1: r0 = ref slice[0]; break;
            }

            // Extract original mask & value
            ulong mask = (ulong)r4 << 32 | (ulong)r3 << 24 | (ulong)r2 << 16 | (ulong)r1 << 8 | r0;
            ulong orig = mask >> shft;

            // Build new mask
            ulong hole = ~((ulong)uint.MaxValue << shft);
            ulong ins = (ulong)insert << shft;
            mask = (mask & hole) | ins;

            // Write element refs
            r4 = (byte)(mask >> 32);
            r3 = (byte)(mask >> 24);
            r2 = (byte)(mask >> 16);
            r1 = (byte)(mask >> 8);
            r0 = (byte)mask;

            return (uint)orig;
        }

        public static uint InsertUInt32(Span<ushort> span, int bitOffset, uint insert)
        {
            int ix = bitOffset >> 4;
            int len = span.Length - ix;
            if (len <= 0) throw new ArgumentOutOfRangeException(nameof(bitOffset));
            int shft = bitOffset & 15;

            // Need at most 2+1 ushorts
            ushort @null = 0;
            ref ushort r2 = ref @null;
            ref ushort r1 = ref @null;
            ref ushort r0 = ref @null;

            // Read element refs
            switch (len)
            {
                default:
                case 3: r2 = ref span[ix + 2]; goto case 2;
                case 2: r1 = ref span[ix + 1]; goto case 1;
                case 1: r0 = ref span[ix]; break;
            }

            // Extract original mask & value
            ulong mask = (ulong)r2 << 32 | (ulong)r1 << 16 | r0;
            ulong orig = mask >> shft;

            // Build new mask
            ulong hole = ~((ulong)uint.MaxValue << shft);
            ulong ins = (ulong)insert << shft;
            mask = (mask & hole) | ins;

            // Write element refs
            r2 = (ushort)(mask >> 32);
            r1 = (ushort)(mask >> 16);
            r0 = (ushort)mask;

            return (uint)orig;
        }

        public static uint InsertUInt32(Span<uint> span, int bitOffset, uint insert)
        {
            int ix = bitOffset >> 5;
            int len = span.Length - ix;
            if (len <= 0) throw new ArgumentOutOfRangeException(nameof(bitOffset));
            int shft = bitOffset & 31;

            // Need at most 1+1 uints
            uint @null = 0;
            ref uint r1 = ref @null;
            ref uint r0 = ref @null;

            // Read element refs
            switch (len)
            {
                default:
                case 2: r1 = ref span[ix + 1]; goto case 1;
                case 1: r0 = ref span[ix]; break;
            }

            // Extract original mask & value
            ulong mask = (ulong)r1 << 32 | r0;
            ulong orig = mask >> shft;

            // Build new mask
            ulong hole = ~((ulong)uint.MaxValue << shft);
            ulong ins = (ulong)insert << shft;
            mask = (mask & hole) | ins;

            // Write element refs
            r1 = (uint)(mask >> 32);
            r0 = (uint)mask;

            return (uint)orig;
        }

        public static uint InsertUInt32(Span<ulong> span, int bitOffset, uint insert)
        {
            int ix = bitOffset >> 6;
            int len = span.Length - ix;
            if (len <= 0) throw new ArgumentOutOfRangeException(nameof(bitOffset));
            int shft = bitOffset & 63;

            // Need at most 1+1 ulongs
            ulong @null = 0;
            ref ulong r1 = ref @null;
            ref ulong r0 = ref @null;

            // Read element refs
            switch (len)
            {
                default:
                case 2: r1 = ref span[ix + 1]; goto case 1;
                case 1: r0 = ref span[ix]; break;
            }

            // Build original value
            ulong orig = r0 >> shft;
            orig |= r1 << (64 - shft);

            // Build new masks
            ulong hole1 = ~((ulong)uint.MaxValue >> (64 - shft));
            ulong ins1 = (ulong)insert >> (64 - shft);
            ulong mask1 = (r1 & hole1) | ins1;

            ulong hole0 = ~((ulong)uint.MaxValue << shft);
            ulong ins0 = (ulong)insert << shft;
            ulong mask0 = (r0 & hole0) | ins0;

            // Write element refs
            r1 = mask1;
            r0 = mask0;

            return (uint)orig;
        }

        #endregion

        #region ExtractUInt64

        /// <summary>
        /// Reads the specified byte from a span, given the bit offset.
        /// </summary>
        /// <param name="span">The span.</param>
        /// <param name="bitOffset">The ordinal position to read.</param>
        public static ulong ExtractUInt64(ReadOnlySpan<byte> span, int bitOffset)
        {
            int ix = bitOffset >> 3;
            int len = span.Length - ix;
            if (len <= 0) throw new ArgumentOutOfRangeException(nameof(bitOffset));

            ReadOnlySpan<byte> slice = span.Slice(ix);

            // Need at most 8+1 bytes
            ulong left = 0;
            ulong blit = 0;
            switch (len)
            {
                default:
                case 9: left = slice[8]; goto case 8;
                case 8: blit = ReadUInt64(slice); break;

                case 7: blit = (ulong)slice[6] << 48; goto case 6;
                case 6: blit |= (ulong)slice[5] << 40; goto case 5;
                case 5: blit |= (ulong)slice[4] << 32; goto case 4;
                case 4: blit |= ReadUInt32(slice); break;

                case 3: blit = (ulong)slice[2] << 16; goto case 2;
                case 2: blit |= (ulong)slice[1] << 8; goto case 1;
                case 1: blit |= slice[0]; break;
            }

            int shft = bitOffset & 7;
            blit = (left << (64 - shft)) | (blit >> shft);
            return blit;
        }

        /// <summary>
        /// Reads the specified byte from a span, given the bit offset.
        /// </summary>
        /// <param name="span">The span.</param>
        /// <param name="bitOffset">The ordinal position to read.</param>
        public static ulong ExtractUInt64(ReadOnlySpan<ushort> span, int bitOffset)
        {
            int ix = bitOffset >> 4;
            int len = span.Length - ix;
            if (len <= 0) throw new ArgumentOutOfRangeException(nameof(bitOffset));

            ReadOnlySpan<ushort> slice = span.Slice(ix);

            // Need at most 4+1 ushorts
            ulong left = 0;
            ulong blit = 0;
            switch (len)
            {
                default:
                case 5: left = slice[4]; goto case 4;
                case 4: blit = (ulong)slice[3] << 48; goto case 3;
                case 3: blit |= (ulong)slice[2] << 32; goto case 2;
                case 2: blit |= (ulong)slice[1] << 16; goto case 1;
                case 1: blit |= slice[0]; break;
            }

            int shft = bitOffset & 15;
            blit = (left << (64 - shft)) | (blit >> shft);
            return blit;
        }

        /// <summary>
        /// Reads the specified byte from a span, given the bit offset.
        /// </summary>
        /// <param name="span">The span.</param>
        /// <param name="bitOffset">The ordinal position to read.</param>
        public static ulong ExtractUInt64(ReadOnlySpan<uint> span, int bitOffset)
        {
            int ix = bitOffset >> 5;
            int len = span.Length - ix;
            if (len <= 0) throw new ArgumentOutOfRangeException(nameof(bitOffset));

            // Need at most 2+1 uints
            ulong left = 0;
            ulong blit = 0;
            switch (len)
            {
                default:
                case 3: left = span[ix + 2]; goto case 2;
                case 2: blit = (ulong)span[ix + 1] << 32; goto case 1;
                case 1: blit |= span[ix]; break;
            }

            int shft = bitOffset & 31;
            blit = (left << (64 - shft)) | (blit >> shft);
            return blit;
        }

        /// <summary>
        /// Reads the specified byte from a span, given the bit offset.
        /// </summary>
        /// <param name="span">The span.</param>
        /// <param name="bitOffset">The ordinal position to read.</param>
        public static ulong ExtractUInt64(ReadOnlySpan<ulong> span, int bitOffset)
        {
            int ix = bitOffset >> 6;
            int len = span.Length - ix;
            if (len <= 0) throw new ArgumentOutOfRangeException(nameof(bitOffset));

            // Need at most 1+1 ulongs
            ulong left = 0;
            ulong blit = 0;
            switch (len)
            {
                default:
                case 2: left = span[ix + 1]; goto case 1;
                case 1: blit = span[ix]; break;
            }

            int shft = bitOffset & 63;
            blit >>= shft;
            blit |= left << (64 - shft);

            return blit;
        }

        #endregion

        #region InsertUInt64

        public static ulong InsertUInt64(Span<byte> span, int bitOffset, ulong insert)
        {
            return 0;
        }

        public static ulong InsertUInt64(Span<ushort> span, int bitOffset, ulong insert)
        {
            int ix = bitOffset >> 4;
            int len = span.Length - ix;
            if (len <= 0) throw new ArgumentOutOfRangeException(nameof(bitOffset));
            int shft = bitOffset & 15;

            // Need at most 4+1 ushorts
            ushort @null = 0;
            ref ushort r4 = ref @null;
            ref ushort r3 = ref @null;
            ref ushort r2 = ref @null;
            ref ushort r1 = ref @null;
            ref ushort r0 = ref @null;

            // Read element refs
            switch (len)
            {
                default:
                case 5: r4 = ref span[ix + 4]; goto case 4;
                case 4: r3 = ref span[ix + 3]; goto case 3;
                case 3: r2 = ref span[ix + 2]; goto case 2;
                case 2: r1 = ref span[ix + 1]; goto case 1;
                case 1: r0 = ref span[ix]; break;
            }

            // Extract original mask & value
            ulong orig = (ulong)r0 >> shft;
            orig |= (ulong)r1 << (16 - shft);
            orig |= (ulong)r2 << (32 - shft);
            orig |= (ulong)r3 << (48 - shft);
            orig |= (ulong)r4 << (64 - shft);

            // Build new mask
            ulong hole4 = ~((ulong)uint.MaxValue << shft);
            ulong hole3 = ~((ulong)uint.MaxValue << shft);
            ulong hole2 = ~((ulong)uint.MaxValue << shft);
            ulong hole1 = ~((ulong)uint.MaxValue >> (32 - shft));
            ulong hole0 = ~((ulong)uint.MaxValue << shft);
            ulong ins4 = insert << shft;
            ulong ins3 = insert << shft;
            ulong ins2 = insert << shft;
            ulong ins1 = insert >> (32 - shft);
            ulong ins0 = insert << shft;

            // Write element refs
            r2 = (ushort)((r4 & hole4) | ins4);
            r2 = (ushort)((r3 & hole3) | ins3);
            r2 = (ushort)((r2 & hole2) | ins2);
            r1 = (ushort)((r1 & hole1) | ins1);
            r0 = (ushort)((r0 & hole0) | ins0);

            // Return original value
            return orig;
        }

        public static ulong InsertUInt64(Span<uint> span, int bitOffset, ulong insert)
        {
            int ix = bitOffset >> 5;
            int len = span.Length - ix;
            if (len <= 0) throw new ArgumentOutOfRangeException(nameof(bitOffset));
            int shft = bitOffset & 31;

            // Need at most 2+1 uints
            uint @null = 0;
            ref uint r2 = ref @null;
            ref uint r1 = ref @null;
            ref uint r0 = ref @null;

            // Read element refs
            switch (len)
            {
                default:
                case 3: r2 = ref span[ix + 2]; goto case 2;
                case 2: r1 = ref span[ix + 1]; goto case 1;
                case 1: r0 = ref span[ix]; break;
            }

            // Build original value
            ulong orig = r0 >> shft;
            orig |= r1 << (32 - shft);
            orig |= r2 >> shft; // BUG: Offsets not correct

            // Build new masks
            uint hole2 = ~(uint.MaxValue << shft);
            uint ins2 = (uint)(insert >> shft);
            uint mask2 = (r2 & hole2) | ins2;

            uint hole1 = ~(uint.MaxValue >> (32 - shft));
            uint ins1 = (uint)(insert >> (32 - shft));
            uint mask1 = (r1 & hole1) | ins1;

            uint hole0 = ~(uint.MaxValue << shft);
            uint ins0 = (uint)(insert << shft);
            uint mask0 = (r0 & hole0) | ins0;

            // Write element refs
            r2 = mask2;
            r1 = mask1;
            r0 = mask0;

            return orig;
        }

        public static ulong InsertUInt64(Span<ulong> span, int bitOffset, ulong insert)
        {
            int ix = bitOffset >> 6;
            int len = span.Length - ix;
            if (len <= 0) throw new ArgumentOutOfRangeException(nameof(bitOffset));
            int shft = bitOffset & 63;

            // Need at most 1+1 ulongs
            ulong @null = 0;
            ref ulong r1 = ref @null;
            ref ulong r0 = ref @null;

            // Read element refs
            switch (len)
            {
                default:
                case 2: r1 = ref span[ix + 1]; goto case 1;
                case 1: r0 = ref span[ix]; break;
            }

            // Build original value
            ulong orig = r0 >> shft;
            orig |= r1 << (64 - shft);

            // Build new masks
            ulong hole1 = ~(ulong.MaxValue >> (64 - shft));
            ulong ins1 = insert >> (64 - shft);
            ulong mask1 = (r1 & hole1) | ins1;

            ulong hole0 = ~(ulong.MaxValue << shft);
            ulong ins0 = insert << shft;
            ulong mask0 = (r0 & hole0) | ins0;

            // Write element refs
            r1 = mask1;
            r0 = mask0;

            return orig;
        }

        #endregion

        #region Helpers

        [MethodImpl(MethodImplOptions.AggressiveInlining)]
        internal static uint ReadUInt16(ReadOnlySpan<byte> bytes)
            => Unsafe.ReadUnaligned<ushort>(ref MemoryMarshal.GetReference(bytes));

        [MethodImpl(MethodImplOptions.AggressiveInlining)]
        internal static uint ReadUInt32(ReadOnlySpan<byte> bytes)
            => Unsafe.ReadUnaligned<uint>(ref MemoryMarshal.GetReference(bytes));

        [MethodImpl(MethodImplOptions.AggressiveInlining)]
        internal static ulong ReadUInt64(ReadOnlySpan<byte> bytes)
            => Unsafe.ReadUnaligned<ulong>(ref MemoryMarshal.GetReference(bytes));

        #endregion
    }
}<|MERGE_RESOLUTION|>--- conflicted
+++ resolved
@@ -75,17 +75,10 @@
         /// Writes the specified bit in a mask and returns whether it was originally set.
         /// Executes without branching.
         /// </summary>
-<<<<<<< HEAD
         /// <param name="span">The mask.</param>
         /// <param name="bitOffset">The ordinal position of the bit to write.</param>
-        /// <param name="on"/>True to set the bit to 1, or false to set it to 0.</param>
+        /// <param name="on">True to set the bit to 1, or false to set it to 0.</param>
         public static bool WriteBit(Span<byte> span, int bitOffset, bool on)
-=======
-        /// <param name="value">The mask.</param>
-        /// <param name="offset">The ordinal position of the bit to write.</param>
-        /// <param name="on">True to set the bit to 1, or false to set it to 0.</param>
-        public static bool WriteBit(Span<byte> value, int offset, bool on)
->>>>>>> d3417b0f
         {
             int ix = bitOffset >> 3;
             if (ix >= span.Length) throw new ArgumentOutOfRangeException(nameof(bitOffset));
@@ -100,17 +93,10 @@
         /// Writes the specified bit in a mask and returns whether it was originally set.
         /// Executes without branching.
         /// </summary>
-<<<<<<< HEAD
         /// <param name="span">The mask.</param>
         /// <param name="bitOffset">The ordinal position of the bit to write.</param>
-        /// <param name="on"/>True to set the bit to 1, or false to set it to 0.</param>
+        /// <param name="on">True to set the bit to 1, or false to set it to 0.</param>
         public static bool WriteBit(Span<ushort> span, int bitOffset, bool on)
-=======
-        /// <param name="value">The mask.</param>
-        /// <param name="offset">The ordinal position of the bit to write.</param>
-        /// <param name="on">True to set the bit to 1, or false to set it to 0.</param>
-        public static bool WriteBit(Span<ushort> value, int offset, bool on)
->>>>>>> d3417b0f
         {
             int ix = bitOffset >> 4;
             if (ix >= span.Length) throw new ArgumentOutOfRangeException(nameof(bitOffset));
@@ -125,17 +111,10 @@
         /// Writes the specified bit in a mask and returns whether it was originally set.
         /// Executes without branching.
         /// </summary>
-<<<<<<< HEAD
         /// <param name="span">The mask.</param>
         /// <param name="bitOffset">The ordinal position of the bit to write.</param>
-        /// <param name="on"/>True to set the bit to 1, or false to set it to 0.</param>
+        /// <param name="on">True to set the bit to 1, or false to set it to 0.</param>
         public static bool WriteBit(Span<uint> span, int bitOffset, bool on)
-=======
-        /// <param name="value">The mask.</param>
-        /// <param name="offset">The ordinal position of the bit to write.</param>
-        /// <param name="on">True to set the bit to 1, or false to set it to 0.</param>
-        public static bool WriteBit(Span<uint> value, int offset, bool on)
->>>>>>> d3417b0f
         {
             int ix = bitOffset >> 5;
             if (ix >= span.Length) throw new ArgumentOutOfRangeException(nameof(bitOffset));
@@ -150,17 +129,10 @@
         /// Writes the specified bit in a mask and returns whether it was originally set.
         /// Executes without branching.
         /// </summary>
-<<<<<<< HEAD
         /// <param name="span">The mask.</param>
         /// <param name="bitOffset">The ordinal position of the bit to write.</param>
-        /// <param name="on"/>True to set the bit to 1, or false to set it to 0.</param>
+        /// <param name="on">True to set the bit to 1, or false to set it to 0.</param>
         public static bool WriteBit(Span<ulong> span, int bitOffset, bool on)
-=======
-        /// <param name="value">The mask.</param>
-        /// <param name="offset">The ordinal position of the bit to write.</param>
-        /// <param name="on">True to set the bit to 1, or false to set it to 0.</param>
-        public static bool WriteBit(Span<ulong> value, int offset, bool on)
->>>>>>> d3417b0f
         {
             int ix = bitOffset >> 6;
             if (ix >= span.Length) throw new ArgumentOutOfRangeException(nameof(bitOffset));
