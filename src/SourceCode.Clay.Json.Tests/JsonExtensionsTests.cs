--- conflicted
+++ resolved
@@ -76,10 +76,7 @@
             };
             var json = new ReadOnlyJsonObject(jobj);
 
-<<<<<<< HEAD
-=======
             Assert.False(json.Equals(null));
->>>>>>> 91b42d29
             Assert.True(json != null);
 
             var clone = json.Clone();
